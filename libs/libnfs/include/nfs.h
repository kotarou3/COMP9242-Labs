--- conflicted
+++ resolved
@@ -20,11 +20,7 @@
  *
  * The UDP protocol stack provided by the LWIP library is used for all network
  * traffic. Reliable transport is assured through unique transaction IDs (XIDs)
-<<<<<<< HEAD
- * and selective retransmission. Transactions that are sent to the server are 
-=======
  * and selective retransmission. Transactions that are sent to the server are
->>>>>>> 79feb02a
  * held in a local transaction list until a response is received. Periodic
  * calls to @ref nfs_timeout will trigger retransmissions as necessary.
  *
@@ -37,22 +33,14 @@
  * the combined responsibility of LWIP and the application to monitor and process
  * network traffic whilst waiting for a response to an NFS transaction. When the
  * response arrives, the registered callback for the transaction will be called
-<<<<<<< HEAD
- * to complete the transaction. Data provided to the call back functions are 
-=======
  * to complete the transaction. Data provided to the call back functions are
->>>>>>> 79feb02a
  * available only during the execution of the call back function. It is the
  * applications responsibility to copy this data to an alternate location
  * if this data is required beyond the scope of the callback.
  *
  * This NFS client library will authenticate using UNIX_AUTH credentials. All
  * transactions are will originate from the "root" user. For this reason, it is
-<<<<<<< HEAD
- * recommended that the server does not export the file system with the 
-=======
  * recommended that the server does not export the file system with the
->>>>>>> 79feb02a
  * "no_root_squash" flag. The "all_squash" flag should be used with anonuid and
  * anongid optionally set as required.
  */
@@ -60,13 +48,6 @@
 #ifndef __NFS_NFS_H
 #define __NFS_NFS_H
 
-<<<<<<< HEAD
-#include <functional>
-#include <memory>
-
-#include <stdint.h>
-#include <lwip/ip_addr.h>
-=======
 #include <stdint.h>
 
 #ifdef __cplusplus
@@ -89,7 +70,6 @@
 #else
     #include <lwip/ip_addr.h>
 #endif
->>>>>>> 79feb02a
 
 /// The size in bytes of the opaque file handle.
 #define FHSIZE       32
@@ -106,11 +86,7 @@
  * occurred on the server side during the servicing of the procedure.
  * The error values are derived from UNIX error numbers.
  */
-<<<<<<< HEAD
-typedef enum nfs_stat { 
-=======
 typedef enum nfs_stat {
->>>>>>> 79feb02a
 /// The call completed successfully and the results are valid
     NFS_OK             =  0,
 /// Not owner.  The caller does not have correct ownership to perform the
@@ -118,11 +94,7 @@
     NFSERR_PERM        =  1,
 /// No such file or directory.  The file or directory specified does not exist.
     NFSERR_NOENT       =  2,
-<<<<<<< HEAD
-/// Some sort of hard error occurred when the operation was in progress.  
-=======
 /// Some sort of hard error occurred when the operation was in progress.
->>>>>>> 79feb02a
 /// This could be a disk error, for example.
     NFSERR_IO          =  5,
 /// No such device or address.
@@ -137,11 +109,7 @@
 /// Not a directory.  The caller specified a non-directory in a directory
 /// operation.
     NFSERR_NOTDIR      = 20,
-<<<<<<< HEAD
-/// Is a directory.  The caller specified a directory in a non-directory 
-=======
 /// Is a directory.  The caller specified a directory in a non-directory
->>>>>>> 79feb02a
 /// operation.
     NFSERR_ISDIR       = 21,
 /// File too large.  The operation caused a file to grow beyond the servers
@@ -159,30 +127,18 @@
 /// Disk quota exceeded.  The clients disk quota on the server has been
 /// exceeded.
     NFSERR_DQUOT       = 69,
-<<<<<<< HEAD
-/// The "fhandle" given in the arguments was invalid.  That is, the file 
-=======
 /// The "fhandle" given in the arguments was invalid.  That is, the file
->>>>>>> 79feb02a
 /// referred to by that file handle no longer exists, or access to it has been
 /// revoked.
     NFSERR_STALE       = 70,
 /// The servers write cache used in the "WRITECACHE" call got flushed to disk.
     NFSERR_WFLUSH      = 99,
 /// A communication error occurred at the RPC layer.
-<<<<<<< HEAD
-    NFSERR_COMM       = 200 
-} nfs_stat_t;
-
-/**
- * The "rpc_stat" type is returned when an asynchronous response is expected. 
-=======
     NFSERR_COMM       = 200
 } nfs_stat_t;
 
 /**
  * The "rpc_stat" type is returned when an asynchronous response is expected.
->>>>>>> 79feb02a
  * A value of RPC_OK indicated that the transaction was successfully sent. Note
  * that this does not always mean that the transaction was successfully delivered.
  */
@@ -230,11 +186,7 @@
  */
 typedef struct {
 /// The seconds portion of the time value.
-<<<<<<< HEAD
-    uint32_t seconds; 
-=======
     uint32_t seconds;
->>>>>>> 79feb02a
 /// The micro seconds portion of the time value.
     uint32_t useconds;
 } timeval_t;
@@ -248,11 +200,7 @@
     ftype_t   type;
 /// The access mode encoded as a set of bits. Notice that the file type is
 /// specified both in the mode bits and in the file type.
-<<<<<<< HEAD
-/// The encoding of this field is the same as the mode bits returned by the 
-=======
 /// The encoding of this field is the same as the mode bits returned by the
->>>>>>> 79feb02a
 /// stat(2) system call in UNIX.
     uint32_t  mode;
 /// The number of hard links to the file (the number of different names for the
@@ -260,11 +208,7 @@
     uint32_t  nlink;
 /// The user identification number of the owner of the file.
     uint32_t  uid;
-<<<<<<< HEAD
-/// The group identification number of the group of the file. 
-=======
 /// The group identification number of the group of the file.
->>>>>>> 79feb02a
     uint32_t  gid;
 /// The size in bytes of the file.
     uint32_t  size;
@@ -297,11 +241,7 @@
  */
 typedef struct sattr {
 /// The access mode encoded as a set of bits.
-<<<<<<< HEAD
-/// The encoding of this field is the same as the mode bits returned by the 
-=======
 /// The encoding of this field is the same as the mode bits returned by the
->>>>>>> 79feb02a
 /// stat(2) system call in UNIX.
     uint32_t  mode;
 /// The user identification number of the owner of the file.
@@ -327,21 +267,13 @@
  * @param[in] token  The unmodified token provided to the @ref nfs_getattr call.
  * @param[in] status The NFS call status.
  * @param[in] fattr  If status is NFS_OK, fattr will contain the attributes of
-<<<<<<< HEAD
- *                   the file in question. The contents of "fattr" will be 
-=======
  *                   the file in question. The contents of "fattr" will be
->>>>>>> 79feb02a
  *                   invalid once this call back returns. It is the applications
  *                   responsibility to copy this data to a more permanent
  *                   location if it is required after this call back completes.
  */
-<<<<<<< HEAD
-using nfs_getattr_cb_t=std::function<void(enum nfs_stat, fattr_t*)>;
-=======
 typedef void (*nfs_getattr_cb_t)(uintptr_t token, enum nfs_stat status,
                                  fattr_t *fattr);
->>>>>>> 79feb02a
 
 /**
  * A call back function provided by the caller of @ref nfs_lookup, executed
@@ -354,21 +286,13 @@
  *                   responsibility to copy this data to a more permanent
  *                   location if it is required after this call back completes.
  * @param[in] fattr  If status is NFS_OK, fattr will contain the attributes of
-<<<<<<< HEAD
- *                   the file in question. The contents of "fattr" will be 
-=======
  *                   the file in question. The contents of "fattr" will be
->>>>>>> 79feb02a
  *                   invalid once this call back returns. It is the applications
  *                   responsibility to copy this data to a more permanent
  *                   location if it is required after this call back completes.
  */
-<<<<<<< HEAD
-using nfs_lookup_cb_t=std::function<void(enum nfs_stat, fhandle_t*, fattr_t*)>;
-=======
 typedef void (*nfs_lookup_cb_t)(uintptr_t token, enum nfs_stat status,
                                 fhandle_t* fh, fattr_t* fattr);
->>>>>>> 79feb02a
 
 /**
  * A call back function provided by the caller of @ref nfs_create, executed
@@ -386,12 +310,8 @@
  *                   responsibility to copy this data to a more permanent
  *                   location if it is required after this call back completes.
  */
-<<<<<<< HEAD
-using nfs_create_cb_t=std::function<void(enum nfs_stat, fhandle_t*, fattr_t*)>;
-=======
 typedef void (*nfs_create_cb_t)(uintptr_t token, enum nfs_stat status,
                               fhandle_t *fh, fattr_t *fattr);
->>>>>>> 79feb02a
 
 /**
  * A call back function provided by the caller of @ref nfs_remove, executed
@@ -399,11 +319,7 @@
  * @param[in] token  The unmodified token provided to the @ref nfs_remove call.
  * @param[in] status The NFS call status.
  */
-<<<<<<< HEAD
-using nfs_remove_cb_t=std::function<void(enum nfs_stat)>;
-=======
 typedef void (*nfs_remove_cb_t)(uintptr_t token, enum nfs_stat status);
->>>>>>> 79feb02a
 
 /**
  * A call back function provided by the caller of @ref nfs_readdir, executed
@@ -413,33 +329,20 @@
  * @param[in] status     The NFS call status.
  * @param[in] num_files  The number of file names read.
  * @param[in] file_names An array of NULL terminated file names that were read
-<<<<<<< HEAD
- *                       from the directory in question. The contents of 
- *                       "file_names" will be invalid once this call back 
- *                       returns. It is the applications responsibility to copy
- *                       this data to a more permanent location if it is
- *                       required after this call back completes.
- * @param[in] nfscookie  A cookie to be used for subsequent calls to 
-=======
  *                       from the directory in question. The contents of
  *                       "file_names" will be invalid once this call back
  *                       returns. It is the applications responsibility to copy
  *                       this data to a more permanent location if it is
  *                       required after this call back completes.
  * @param[in] nfscookie  A cookie to be used for subsequent calls to
->>>>>>> 79feb02a
  *                       @ref nfs_readdir in order to read the remaining file
  *                       names from the directory  The value of nfscookie will
  *                       be given as 0 when there are no more file entries to
  *                       read.
  */
-<<<<<<< HEAD
-using nfs_readdir_cb_t=std::function<void(enum nfs_stat, int, char*[], nfscookie_t)>;
-=======
 typedef void (*nfs_readdir_cb_t)(uintptr_t token, enum nfs_stat status,
                                  int num_files, char* file_names[],
                                  nfscookie_t nfscookie);
->>>>>>> 79feb02a
 
 /**
  * A call back function provided by the caller of @ref nfs_read, executed
@@ -452,11 +355,7 @@
  *                   applications responsibility to copy this data to a more
  *                   permanent location if it is required after this call back
  *                   completes.
-<<<<<<< HEAD
- * @param[in] count  If status is NFS_OK, provides the number of bytes that 
-=======
  * @param[in] count  If status is NFS_OK, provides the number of bytes that
->>>>>>> 79feb02a
  *                   were read from the file.
  * @param[in] data   The memory address of the "count" bytes that were
  *                   read from the file. The contents of "data" will be invalid
@@ -464,23 +363,15 @@
  *                   responsibility to copy this data to a more permanent
  *                   location if it is required after this call back completes.
  */
-<<<<<<< HEAD
-using nfs_read_cb_t=std::function<void(enum nfs_stat status, fattr_t*, int, void*)>;
-=======
 typedef void (*nfs_read_cb_t)(uintptr_t token, enum nfs_stat status,
                               fattr_t *fattr, int count, void* data);
->>>>>>> 79feb02a
 
 /**
  * A call back function provided by the caller of @ref nfs_write, executed
  * once a response is received.
  * @param[in] token  The unmodified token provided to the @ref nfs_write call.
  * @param[in] status The NFS call status.
-<<<<<<< HEAD
- * @param[in] fattr  If status is NFS_OK, fattr will contain the new attributes 
-=======
  * @param[in] fattr  If status is NFS_OK, fattr will contain the new attributes
->>>>>>> 79feb02a
  *                   of the file that was written. The contents of "fattr"
  *                   will be invalid once this call back returns. It is the
  *                   applications responsibility to copy this data to a more
@@ -489,20 +380,12 @@
  * @param[in] count  If status is NFS_OK, provides the number of bytes that
  *                   were written to the file.
  */
-<<<<<<< HEAD
-using nfs_write_cb_t=std::function<void(enum nfs_stat, fattr_t*, int)>;
-
-
-/**
- * Initialises the NFS subsystem. 
-=======
 typedef void (*nfs_write_cb_t)(uintptr_t token, enum nfs_stat status,
                                fattr_t *fattr, int count);
 
 
 /**
  * Initialises the NFS subsystem.
->>>>>>> 79feb02a
  * This function should be called once at startup with the address of your NFS
  * server. The UDP time protocol will be used to obtain a seed for transaction
  * ID numbers.
@@ -559,13 +442,8 @@
  *                     will be called once the response to this request has been
  *                     received.
  */
-<<<<<<< HEAD
-enum rpc_stat nfs_getattr(const fhandle_t *fh, 
-                          std::unique_ptr<nfs_getattr_cb_t> callback, uintptr_t token);
-=======
 enum rpc_stat nfs_getattr(const fhandle_t *fh,
                           nfs_getattr_cb_t callback, uintptr_t token);
->>>>>>> 79feb02a
 
 
 /**
@@ -573,19 +451,11 @@
  * of a file located on the server.
  * Before you are able to complete any operation on a file you must obtain a
  * handle to it. This function will find a file named "name" in the specified
-<<<<<<< HEAD
- * directory. The directory is given in the form of a handle which may have 
- * been provided by @ref nfs_mount. When the transaction has completed, the
- * provided callback (@ref nfs_lookup_cb_t) will be executed with the provided
- * token passed, unmodified, as an argument.
- * as an argument 
-=======
  * directory. The directory is given in the form of a handle which may have
  * been provided by @ref nfs_mount. When the transaction has completed, the
  * provided callback (@ref nfs_lookup_cb_t) will be executed with the provided
  * token passed, unmodified, as an argument.
  * as an argument
->>>>>>> 79feb02a
  * @param[in] pfh      An NFS file handle (@ref fhandle_t) to the directory
  *                     that contains the requested file.
  * @param[in] name     The NULL terminated file name to look up.
@@ -597,13 +467,8 @@
  *                     will be called once the response to this request has been
  *                     received.
  */
-<<<<<<< HEAD
-enum rpc_stat nfs_lookup(const fhandle_t *pfh, const char *name, 
-                         std::unique_ptr<nfs_lookup_cb_t> callback, uintptr_t token);
-=======
 enum rpc_stat nfs_lookup(const fhandle_t *pfh, const char *name,
                          nfs_lookup_cb_t callback, uintptr_t token);
->>>>>>> 79feb02a
 
 
 /**
@@ -624,25 +489,6 @@
  *                     will be called once the response to this request has been
  *                     received.
  */
-<<<<<<< HEAD
-enum rpc_stat nfs_create(const fhandle_t *pfh, const char *name, 
-                         const sattr_t *sattr,
-                         std::unique_ptr<nfs_create_cb_t> callback, uintptr_t token);
-
-/**
- * An asynchronous function used for removing an existing file from the NFS 
- * file server.
- * This function will remove a file named "name" from the provided directory.
- * The directory takes the form of a handle that may be acquired through
- * @ref nfs_mount or @ref nfs_lookup. When the transaction has completed, 
- * the provided callback function (@ref nfs_remove_cb_t) will be executed
- * with "token" passed, unmodified, as an argument.
- * @param[in] pfh      An NFS file handle (@ref fhandle_t) to the directory 
- *                     that contains the file to remove.
- * @param[in] name     The name of the file to remove.
- * @param[in] callback An @ref nfs_remove_cb_t callback function to call once a
- *                     response arrives. 
-=======
 enum rpc_stat nfs_create(const fhandle_t *pfh, const char *name,
                          const sattr_t *sattr,
                          nfs_create_cb_t callback, uintptr_t token);
@@ -660,7 +506,6 @@
  * @param[in] name     The name of the file to remove.
  * @param[in] callback An @ref nfs_remove_cb_t callback function to call once a
  *                     response arrives.
->>>>>>> 79feb02a
  * @param[in] token    A token to pass, unmodified, to the callback function.
  * @return             RPC_OK if the request was successfully sent. Otherwise
  *                     an appropriate error code will be returned. "callback"
@@ -668,11 +513,7 @@
  *                     received.
  */
 enum rpc_stat nfs_remove(const fhandle_t *pfh, const char *name,
-<<<<<<< HEAD
-                         std::unique_ptr<nfs_remove_cb_t> callback, uintptr_t token);
-=======
                          nfs_remove_cb_t callback, uintptr_t token);
->>>>>>> 79feb02a
 
 /**
  * An asynchronous function used for reading the names of the files that are
@@ -680,11 +521,7 @@
  * This function reads the contents, that is the filenames, from the directory
  * provided by "pfh". When the transaction is complete, the provided callback
  * function (@ref nfs_readdir_cb_t) will be executed with the unmodified "token"
-<<<<<<< HEAD
- * passed as an argument. The number of file names that this transaction can 
-=======
  * passed as an argument. The number of file names that this transaction can
->>>>>>> 79feb02a
  * return is of course limited by the Maximum Transmission Unit (MTU) of the
  * network link. To compensate for this limitation, a "cookie" is passed as an
  * argument to the transaction. The cookie should be initially be provided with
@@ -706,27 +543,16 @@
  *                     received.
  */
 enum rpc_stat nfs_readdir(const fhandle_t *pfh, nfscookie_t cookie,
-<<<<<<< HEAD
-                          std::unique_ptr<nfs_readdir_cb_t> callback, uintptr_t token);
-=======
                           nfs_readdir_cb_t callback, uintptr_t token);
->>>>>>> 79feb02a
 
 /**
  * An asynchronous function used for reading data from a file.
  * nfs_read will start at "offset" bytes within the file provided as "fh" and
  * read a maximum of "count" bytes of data. When the transaction has completed,
-<<<<<<< HEAD
- * the provided callback function (@ref nfs_read_cb_t) will be called with 
- * "token" passed, unmodified, as an argument. The file data and the actual
- * number of bytes read is passed to the callback but the data will only be 
- * available for the scope of the callback. It is the applications 
-=======
  * the provided callback function (@ref nfs_read_cb_t) will be called with
  * "token" passed, unmodified, as an argument. The file data and the actual
  * number of bytes read is passed to the callback but the data will only be
  * available for the scope of the callback. It is the applications
->>>>>>> 79feb02a
  * responsibility to ensure that any data that is required outside of this scope
  * is moved to a more permanent location before returning from the callback.
  * @param[in] fh       An NFS file handle (@ref fhandle_t) to the file which
@@ -742,11 +568,7 @@
  *                     received.
  */
 enum rpc_stat nfs_read(const fhandle_t *fh, int offset, int count,
-<<<<<<< HEAD
-                       std::unique_ptr<nfs_read_cb_t> callback, uintptr_t token);
-=======
                        nfs_read_cb_t callback, uintptr_t token);
->>>>>>> 79feb02a
 
 /**
  * Asynchronous function used for writing data to a file.
@@ -768,15 +590,9 @@
  *                     will be called once the response to this request has been
  *                     received.
  */
-<<<<<<< HEAD
-enum rpc_stat nfs_write(const fhandle_t *fh, int offset, int count, 
-                        const void *data,
-                        std::unique_ptr<nfs_write_cb_t> callback, uintptr_t token);
-=======
 enum rpc_stat nfs_write(const fhandle_t *fh, int offset, int count,
                         const void *data,
                         nfs_write_cb_t callback, uintptr_t token);
->>>>>>> 79feb02a
 
 /**
  * Tests the NFS system using the provided path as a scratch directory
@@ -789,8 +605,6 @@
  */
 int nfs_test(char *mnt);
 
-<<<<<<< HEAD
-=======
 #ifdef __cplusplus
 }
 
@@ -815,6 +629,5 @@
 
 }
 #endif
->>>>>>> 79feb02a
 
 #endif /* __NFS_NFS_H */