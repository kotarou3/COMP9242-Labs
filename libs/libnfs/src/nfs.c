/*
 * Copyright 2014, NICTA
 *
 * This software may be distributed and modified according to the terms of
 * the BSD 2-Clause license. Note that NO WARRANTY is provided.
 * See "LICENSE_BSD2.txt" for details.
 *
 * @TAG(NICTA_BSD)
 */
<<<<<<< HEAD

#include "nfs.h"
#include "rpc.h"
#include "mountd.h"
#include "portmapper.h"
#include "pbuf_helpers.h"

#include <stdio.h>
#include <string.h>
#include <stdlib.h>
#include <assert.h>


//#define DEBUG_NFS 1
#ifdef DEBUG_NFS
#define debug(x...) printf(x)
#else
#define debug(x...)
#endif


#define NFS_NUMBER    100003
#define NFS_VERSION   2

//void        NFSPROC_NULL(void)
#define       NFSPROC_NULL                  0
//attrstat    NFSPROC_GETATTR(fhandle)
#define       NFSPROC_GETATTR               1
//attrstat    NFSPROC_SETATTR(sattrargs)
#define       NFSPROC_SETATTR               2
//void        NFSPROC_ROOT(void)
#define       NFSPROC_ROOT                  3
//diropres    NFSPROC_LOOKUP(diropargs)
#define       NFSPROC_LOOKUP                4
//readlinkres NFSPROC_READLINK(fhandle)
#define       NFSPROC_READLINK              5
//readres     NFSPROC_READ(readargs)
#define       NFSPROC_READ                  6
//void        NFSPROC_WRITECACHE(void)
#define       NFSPROC_WRITECACHE            7
//attrstat    NFSPROC_WRITE(writeargs)
#define       NFSPROC_WRITE                 8
//diropres    NFSPROC_CREATE(createargs)
#define       NFSPROC_CREATE                9
//stat        NFSPROC_REMOVE(diropargs)
#define       NFSPROC_REMOVE                10
//stat        NFSPROC_RENAME(renameargs)
#define       NFSPROC_RENAME                11
//stat        NFSPROC_LINK(linkargs)
#define       NFSPROC_LINK                  12
//stat        NFSPROC_SYMLINK(symlinkargs)
#define       NFSPROC_SYMLINK               13
//diropres    NFSPROC_MKDIR(createargs)
#define       NFSPROC_MKDIR                 14
//stat        NFSPROC_RMDIR(diropargs)
#define       NFSPROC_RMDIR                 15
//readdirres  NFSPROC_READDIR(readdirargs)
#define       NFSPROC_READDIR               16
//statfsres   NFSPROC_STATFS(fhandle)
#define       NFSPROC_STATFS                17

/* 
 * This is the maximum amount (in bytes) of requested data that the server 
 * will return. The data returned includes cookies, file ids, file name length,
 * the file name itself and a signal for the end of the list.
 * It must be small enough to fit in a response packet but large enough to 
 * retrieve at least one entry to ensure progress.
 *
 * READDIR_BUF_SIZE > 4 longs + max name length = 4*4 + 256 = 272
 */
#define READDIR_BUF_SIZE   1024

static struct udp_pcb *_nfs_pcb = NULL;

void 
nfs_timeout(void)
{
    rpc_timeout(100);
}

enum rpc_stat
nfs_mount(const char * dir, fhandle_t *pfh)
{
    assert(_nfs_pcb);
    return mountd_mount(&_nfs_pcb->remote_ip, dir, pfh);
}

enum rpc_stat
nfs_print_exports(void)
{
    assert(_nfs_pcb);
    return mountd_print_exports(&_nfs_pcb->remote_ip);
}

/******************************************
 *** NFS Initialisation 
 ******************************************/

/* this should be called once at beginning to setup everything */
enum rpc_stat
nfs_init(const struct ip_addr *server)
{
    int port;
    /* Initialise our RPC transport layer */
    if(init_rpc(server)){
        printf("Error receiving time using UDP time protocol\n");
        return RPCERR_NOSUP;
    }

    /* make and RPC to get nfs info */
    port = portmapper_getport(server, NFS_NUMBER, NFS_VERSION);
    switch(port){
    case -1:
        printf( "Communication error when acquiring NFS port from portmapper\n" );
        return RPCERR_COMM;
    case -0:
    case -2:
        printf( "Error when acquiring NFS port number from portmapper: Not supported\n" );
        return RPCERR_NOSUP;
    default:
        debug( "NFS port number is %d\n", port);
        _nfs_pcb = rpc_new_udp(server, port, PORT_ROOT);
        assert(_nfs_pcb);
        return RPC_OK;
    }
}

/******************************************
 *** Async functions
 ******************************************/

static void
_nfs_getattr_cb(void * callback, uintptr_t token, struct pbuf *pbuf)
{
    uint32_t status = NFSERR_COMM;
    fattr_t pattrs;
    struct rpc_reply_hdr hdr; 
    int pos;
    nfs_getattr_cb_t cb = callback;

    assert(callback != NULL);

    if (rpc_read_hdr(pbuf, &hdr, &pos) == RPCERR_OK){
        /* get the status out */
        pb_readl(pbuf, &status, &pos);
        if (status == NFS_OK) {
            /* it worked, so take out the return stuff! */
            pb_read_arrl(pbuf, (uint32_t*)&pattrs, sizeof(pattrs), &pos);
        }
    }

    cb(token, status, &pattrs);

    return;
}

enum rpc_stat
nfs_getattr(const fhandle_t *fh,
            nfs_getattr_cb_t func, uintptr_t token)
{
    struct pbuf *pbuf;
    int pos;

    /* now the user data struct is setup, do some call stuff! */
    pbuf = rpcpbuf_init(NFS_NUMBER, NFS_VERSION, NFSPROC_GETATTR, &pos);
    if(pbuf == NULL){
        return RPCERR_NOBUF;
    }

    /* put in the fhandle */
    pb_write(pbuf, fh, sizeof(*fh), &pos);

    /* send it! */
    return rpc_send(pbuf, pos, _nfs_pcb, &_nfs_getattr_cb, func, token);
}

static void
_nfs_lookup_cb(void * callback, uintptr_t token, struct pbuf *pbuf)
{
    uint32_t status = NFSERR_COMM;
    fhandle_t new_fh;
    fattr_t pattrs;
    struct rpc_reply_hdr hdr; 
    int pos;
    nfs_lookup_cb_t cb = callback;

    assert(callback != NULL);

    if (rpc_read_hdr(pbuf, &hdr, &pos) == RPCERR_OK){
        /* get the status out */
        pb_readl(pbuf, &status, &pos);
        if (status == NFS_OK) {
            /* it worked, so take out the return stuff! */
            pb_read(pbuf, &new_fh, sizeof(new_fh), &pos);
            pb_read_arrl(pbuf, (uint32_t*)&pattrs, sizeof(pattrs), &pos);
        }
    }

    cb(token, status, &new_fh, &pattrs);
}

/* request a file handle */
enum rpc_stat
nfs_lookup(const fhandle_t *cwd, const char *name,
           nfs_lookup_cb_t func, uintptr_t token)
{
    struct pbuf *pbuf;
    int pos;

    /* now the user data struct is setup, do some call stuff! */
    pbuf = rpcpbuf_init(NFS_NUMBER, NFS_VERSION, NFSPROC_LOOKUP, &pos);
    if(pbuf == NULL){
        return RPCERR_NOBUF;
    }

    /* put in the fhandle */
    pb_write(pbuf, cwd, sizeof(*cwd), &pos);
    /* put in the name */
    pb_write_str(pbuf, name, strlen(name), &pos);
    /* send it! */
    return rpc_send(pbuf, pos, _nfs_pcb, &_nfs_lookup_cb, func, token);
}

static void
_nfs_read_cb(void * callback, uintptr_t token, struct pbuf *pbuf)
{
    uint32_t status = NFSERR_COMM;
    fattr_t pattrs;
    char *data = NULL;
    uint32_t size = 0;
    struct rpc_reply_hdr hdr; 
    int pos;
    nfs_read_cb_t cb = callback;


    assert(callback != NULL);

    if (rpc_read_hdr(pbuf, &hdr, &pos) == RPCERR_OK){
        /* get the status out */
        pb_readl(pbuf, &status, &pos);

        if (status == NFS_OK) {
            /* it worked, so take out the return stuff! */
            pb_read_arrl(pbuf, (uint32_t*)&pattrs, sizeof(pattrs), &pos);
            pb_readl(pbuf, &size, &pos);
            /* malloc for data since pbuf may be part of a chain */
            data = malloc(size);
            assert(data != NULL);
            pb_read(pbuf, data, size, &pos);
        }
    }

    cb(token, status, &pattrs, size, data);

    if(data){
        free(data);
    }
}

enum rpc_stat
nfs_read(const fhandle_t *fh, int offset, int count, 
         nfs_read_cb_t func, uintptr_t token)
{
    struct pbuf *pbuf;
    int pos;

    /* now the user data struct is setup, do some call stuff! */
    pbuf = rpcpbuf_init(NFS_NUMBER, NFS_VERSION, NFSPROC_READ, &pos);
    if(pbuf == NULL){
        return RPCERR_NOBUF;
    }

    /* Fill in the call data */
    pb_write(pbuf, fh, sizeof(*fh), &pos);
    pb_writel(pbuf, offset, &pos);
    pb_writel(pbuf, count, &pos);
    /* total count unused as per RFC */
    pb_writel(pbuf, 0, &pos);

    return rpc_send(pbuf, pos, _nfs_pcb, &_nfs_read_cb, func, token);
}

struct write_token_wrapper {
    uintptr_t token;
    int count;
};

static void
_nfs_write_cb(void * callback, uintptr_t token, struct pbuf *pbuf)
{
    struct write_token_wrapper *t = (struct write_token_wrapper*)token;
    struct rpc_reply_hdr hdr;
    uint32_t status = NFSERR_COMM;
    fattr_t pattrs;
    int pos;
    nfs_write_cb_t cb = callback;

    assert(callback != NULL);

    if (rpc_read_hdr(pbuf, &hdr, &pos) == RPCERR_OK){
        /* get the status out */
        pb_readl(pbuf, &status, &pos);
        if (status == NFS_OK) {
            /* it worked, so take out the return stuff! */
            pb_read_arrl(pbuf, (uint32_t*)&pattrs, sizeof(pattrs), &pos);
        }
    }

    cb(t->token, status, &pattrs, t->count);

    free(t);
}

enum rpc_stat
nfs_write(const fhandle_t *fh, int offset, int count, const void *data,
          nfs_write_cb_t func, uintptr_t token)
{
    struct pbuf *pbuf;
    struct write_token_wrapper *t;
    int limit;
    int pos;
    int err;

    t = (struct write_token_wrapper*)malloc(sizeof(*t));
    if(t == NULL){
        return RPCERR_NOMEM;
    }

    /* now the user data struct is setup, do some call stuff! */
    pbuf = rpcpbuf_init(NFS_NUMBER, NFS_VERSION, NFSPROC_WRITE, &pos);
    if(pbuf == NULL){
        free(t);
        return RPCERR_NOBUF;
    }

    /* Create our call arg */
    pb_write(pbuf, fh, sizeof(*fh), &pos);
    pb_writel(pbuf, 0 /* Unused: see RFC */, &pos); 
    pb_writel(pbuf, offset, &pos);
    pb_writel(pbuf, 0 /* Unused: see RFC */, &pos);
    /* Limit the number of bytes to send to fit the packet */
    limit = pbuf->tot_len - pos - sizeof(count);
    if(count > limit){
        count = limit;
    }
    /* put the data in */
    pb_writel(pbuf, count, &pos);
    pb_write(pbuf, data, count, &pos);
    pb_alignl(&pos);

    /* Wrap the token up ready for the call back */
    t->token = token;
    t->count = count;
    err = rpc_send(pbuf, pos, _nfs_pcb, &_nfs_write_cb, func, (uintptr_t)t);
    if(err){
        free(t);
    }
    return err;
}

static void
_nfs_create_cb(void * callback, uintptr_t token, struct pbuf *pbuf)
{
    uint32_t status = NFSERR_COMM;
    fhandle_t new_fh;
    fattr_t pattrs;
    struct rpc_reply_hdr hdr; 
    int pos;
    nfs_create_cb_t cb = callback;

    assert(callback != NULL);

    if (rpc_read_hdr(pbuf, &hdr, &pos) == RPCERR_OK){
        /* get the status out */
        pb_readl(pbuf, &status, &pos);

        if (status == NFS_OK) {
            /* it worked, so take out the return stuff! */
            pb_read(pbuf, &new_fh, sizeof(new_fh), &pos);
            pb_read_arrl(pbuf, (uint32_t*)&pattrs, sizeof(pattrs), &pos);
        }
    }

    debug("NFS CREATE CALLBACK\n");
    cb(token, status, &new_fh, &pattrs);
}

enum rpc_stat
nfs_create(const fhandle_t *fh, const char *name, const sattr_t *sat,
           nfs_create_cb_t func, uintptr_t token)
{
    struct pbuf *pbuf;
    int pos;

    /* now the user data struct is setup, do some call stuff! */
    pbuf = rpcpbuf_init(NFS_NUMBER, NFS_VERSION, NFSPROC_CREATE, &pos);
    if(pbuf == NULL){
        return RPCERR_NOBUF;
    }

    /* put in the fhandle */
    pb_write(pbuf, fh, sizeof(*fh), &pos);
    /* put in the name */
    pb_write_str(pbuf, name, strlen(name), &pos);
    /* put in the attributes */
    pb_write_arrl(pbuf, (uint32_t*)sat, sizeof(*sat), &pos);

    return rpc_send(pbuf, pos, _nfs_pcb, &_nfs_create_cb, func, token);
}

void
_nfs_remove_cb(void * callback, uintptr_t token, struct pbuf *pbuf)
{
    uint32_t status = NFSERR_COMM;
    struct rpc_reply_hdr hdr; 
    int pos;
    nfs_remove_cb_t cb = callback;

    assert(callback != NULL);

    if (rpc_read_hdr(pbuf, &hdr, &pos) == RPCERR_OK){
        /* get the status out */
        pb_readl(pbuf, &status, &pos);
    }

    debug("NFS REMOVE CALLBACK\n");
    cb(token, status);
}

enum rpc_stat
nfs_remove(const fhandle_t *fh, const char *name, 
           nfs_remove_cb_t func, uintptr_t token)
{
    struct pbuf *pbuf;
    int pos;

    /* now the user data struct is setup, do some call stuff! */
    pbuf = rpcpbuf_init(NFS_NUMBER, NFS_VERSION, NFSPROC_REMOVE, &pos);
    if(pbuf == NULL){
        return RPCERR_NOBUF;
    }

    /* put in the fhandle */
    pb_write(pbuf, fh, sizeof(*fh), &pos);
    /* put in the name */
    pb_write_str(pbuf, name, strlen(name), &pos);

    return rpc_send(pbuf, pos, _nfs_pcb, _nfs_remove_cb, func, token);
}


static void
_nfs_readdir_cb(void * callback, uintptr_t token, struct pbuf *pbuf)
{
    nfs_readdir_cb_t cb;
    int num_entries = 0;
    char **entries = NULL;
    uint32_t next_cookie = 0;
    uint32_t status = NFSERR_COMM;
    struct rpc_reply_hdr hdr; 
    int pos;

    debug("NFS READDIR CALLBACK\n");
    cb = callback;
    assert(callback != NULL);

    if (rpc_read_hdr(pbuf, &hdr, &pos) == RPCERR_OK){
        /* get the status out */
        pb_readl(pbuf, &status, &pos);
        if (status == NFS_OK) {
            struct filelist {
                char *file;
                struct filelist *next;
            };
            struct filelist *head = NULL;
            struct filelist **tail = &head;
            uint32_t more;
            int i;

            debug("Getting entries\n");
            /* First read all of our names into a chain */
            while(pb_readl(pbuf, &more, &pos), more) {
                uint32_t size, fileid;
                char* name = NULL;
                /* File ID (ignored) */
                pb_readl(pbuf, &fileid, &pos);
                /* Read in the file name length and file name */
                pb_readl(pbuf, &size, &pos);
                name = (char*)malloc(size + 1);
                pb_read(pbuf, name, size, &pos);
                name[size] = '\0';
                pb_alignl(&pos);
                /* Read the cookie: The last value read will be used for the
                 * next call call to nfs_readdir for more file names */
                pb_readl(pbuf, &next_cookie, &pos);
                /* update records */
                *tail = (struct filelist*)malloc(sizeof(struct filelist));
                (*tail)->file = name;
                (*tail)->next = NULL;
                tail = &(*tail)->next;
                num_entries++;
            }
            /* Now flatten the chain */
            entries = (char**)malloc(sizeof(char*)*num_entries);
            assert(entries);
            for(i = 0; i < num_entries; i++){
                struct filelist *old_head;
                assert(head);
                old_head = head;
                head = head->next;
                entries[i] = old_head->file;
                free(old_head);
            }
        }
    }

    cb(token, status, num_entries, entries, next_cookie);

    /* Clean up */
    if (entries){
        int i;
        for(i = 0; i < num_entries; i++){
            free(entries[i]);
        }
        free(entries);
    }
}

/* send a request for a directory item */
enum rpc_stat
nfs_readdir(const fhandle_t *pfh, nfscookie_t cookie,
        nfs_readdir_cb_t func, uintptr_t token)
{
    struct pbuf *pbuf;
    int pos;
    /* Initialise the request packet */
    pbuf = rpcpbuf_init(NFS_NUMBER, NFS_VERSION, NFSPROC_READDIR, &pos);
    if(pbuf == NULL){
        return RPCERR_NOBUF;
    }
    /* Create the call */
    pb_write(pbuf, pfh, sizeof(*pfh), &pos);
    pb_writel(pbuf, cookie, &pos);
    pb_writel(pbuf, READDIR_BUF_SIZE, &pos); 
    /* make the call! */
    return rpc_send(pbuf, pos, _nfs_pcb, &_nfs_readdir_cb, func, token);
}

=======

#include "nfs.h"
#include "rpc.h"
#include "mountd.h"
#include "portmapper.h"
#include "pbuf_helpers.h"

#include <stdio.h>
#include <string.h>
#include <stdlib.h>
#include <assert.h>


//#define DEBUG_NFS 1
#ifdef DEBUG_NFS
#define debug(x...) printf(x)
#else
#define debug(x...)
#endif


#define NFS_NUMBER    100003
#define NFS_VERSION   2

//void        NFSPROC_NULL(void)
#define       NFSPROC_NULL                  0
//attrstat    NFSPROC_GETATTR(fhandle)
#define       NFSPROC_GETATTR               1
//attrstat    NFSPROC_SETATTR(sattrargs)
#define       NFSPROC_SETATTR               2
//void        NFSPROC_ROOT(void)
#define       NFSPROC_ROOT                  3
//diropres    NFSPROC_LOOKUP(diropargs)
#define       NFSPROC_LOOKUP                4
//readlinkres NFSPROC_READLINK(fhandle)
#define       NFSPROC_READLINK              5
//readres     NFSPROC_READ(readargs)
#define       NFSPROC_READ                  6
//void        NFSPROC_WRITECACHE(void)
#define       NFSPROC_WRITECACHE            7
//attrstat    NFSPROC_WRITE(writeargs)
#define       NFSPROC_WRITE                 8
//diropres    NFSPROC_CREATE(createargs)
#define       NFSPROC_CREATE                9
//stat        NFSPROC_REMOVE(diropargs)
#define       NFSPROC_REMOVE                10
//stat        NFSPROC_RENAME(renameargs)
#define       NFSPROC_RENAME                11
//stat        NFSPROC_LINK(linkargs)
#define       NFSPROC_LINK                  12
//stat        NFSPROC_SYMLINK(symlinkargs)
#define       NFSPROC_SYMLINK               13
//diropres    NFSPROC_MKDIR(createargs)
#define       NFSPROC_MKDIR                 14
//stat        NFSPROC_RMDIR(diropargs)
#define       NFSPROC_RMDIR                 15
//readdirres  NFSPROC_READDIR(readdirargs)
#define       NFSPROC_READDIR               16
//statfsres   NFSPROC_STATFS(fhandle)
#define       NFSPROC_STATFS                17

/* 
 * This is the maximum amount (in bytes) of requested data that the server 
 * will return. The data returned includes cookies, file ids, file name length,
 * the file name itself and a signal for the end of the list.
 * It must be small enough to fit in a response packet but large enough to 
 * retrieve at least one entry to ensure progress.
 *
 * READDIR_BUF_SIZE > 4 longs + max name length = 4*4 + 256 = 272
 */
#define READDIR_BUF_SIZE   1024

static struct udp_pcb *_nfs_pcb = NULL;

void 
nfs_timeout(void)
{
    rpc_timeout(100);
}

enum rpc_stat
nfs_mount(const char * dir, fhandle_t *pfh)
{
    assert(_nfs_pcb);
    return mountd_mount(&_nfs_pcb->remote_ip, dir, pfh);
}

enum rpc_stat
nfs_print_exports(void)
{
    assert(_nfs_pcb);
    return mountd_print_exports(&_nfs_pcb->remote_ip);
}

/******************************************
 *** NFS Initialisation 
 ******************************************/

/* this should be called once at beginning to setup everything */
enum rpc_stat
nfs_init(const struct ip_addr *server)
{
    int port;
    /* Initialise our RPC transport layer */
    if(init_rpc(server)){
        printf("Error receiving time using UDP time protocol\n");
        return RPCERR_NOSUP;
    }

    /* make and RPC to get nfs info */
    port = portmapper_getport(server, NFS_NUMBER, NFS_VERSION);
    switch(port){
    case -1:
        printf( "Communication error when acquiring NFS port from portmapper\n" );
        return RPCERR_COMM;
    case -0:
    case -2:
        printf( "Error when acquiring NFS port number from portmapper: Not supported\n" );
        return RPCERR_NOSUP;
    default:
        debug( "NFS port number is %d\n", port);
        _nfs_pcb = rpc_new_udp(server, port, PORT_ROOT);
        assert(_nfs_pcb);
        return RPC_OK;
    }
}

/******************************************
 *** Async functions
 ******************************************/

static void
_nfs_getattr_cb(void * callback, uintptr_t token, struct pbuf *pbuf)
{
    uint32_t status = NFSERR_COMM;
    fattr_t pattrs;
    struct rpc_reply_hdr hdr; 
    int pos;
    nfs_getattr_cb_t cb = callback;

    assert(callback != NULL);

    if (rpc_read_hdr(pbuf, &hdr, &pos) == RPCERR_OK){
        /* get the status out */
        pb_readl(pbuf, &status, &pos);
        if (status == NFS_OK) {
            /* it worked, so take out the return stuff! */
            pb_read_arrl(pbuf, (uint32_t*)&pattrs, sizeof(pattrs), &pos);
        }
    }

    cb(token, status, &pattrs);

    return;
}

enum rpc_stat
nfs_getattr(const fhandle_t *fh,
            nfs_getattr_cb_t func, uintptr_t token)
{
    struct pbuf *pbuf;
    int pos;

    /* now the user data struct is setup, do some call stuff! */
    pbuf = rpcpbuf_init(NFS_NUMBER, NFS_VERSION, NFSPROC_GETATTR, &pos);
    if(pbuf == NULL){
        return RPCERR_NOBUF;
    }

    /* put in the fhandle */
    pb_write(pbuf, fh, sizeof(*fh), &pos);

    /* send it! */
    return rpc_send(pbuf, pos, _nfs_pcb, &_nfs_getattr_cb, func, token);
}

static void
_nfs_lookup_cb(void * callback, uintptr_t token, struct pbuf *pbuf)
{
    uint32_t status = NFSERR_COMM;
    fhandle_t new_fh;
    fattr_t pattrs;
    struct rpc_reply_hdr hdr; 
    int pos;
    nfs_lookup_cb_t cb = callback;

    assert(callback != NULL);

    if (rpc_read_hdr(pbuf, &hdr, &pos) == RPCERR_OK){
        /* get the status out */
        pb_readl(pbuf, &status, &pos);
        if (status == NFS_OK) {
            /* it worked, so take out the return stuff! */
            pb_read(pbuf, &new_fh, sizeof(new_fh), &pos);
            pb_read_arrl(pbuf, (uint32_t*)&pattrs, sizeof(pattrs), &pos);
        }
    }

    cb(token, status, &new_fh, &pattrs);
}

/* request a file handle */
enum rpc_stat
nfs_lookup(const fhandle_t *cwd, const char *name,
           nfs_lookup_cb_t func, uintptr_t token)
{
    struct pbuf *pbuf;
    int pos;

    /* now the user data struct is setup, do some call stuff! */
    pbuf = rpcpbuf_init(NFS_NUMBER, NFS_VERSION, NFSPROC_LOOKUP, &pos);
    if(pbuf == NULL){
        return RPCERR_NOBUF;
    }

    /* put in the fhandle */
    pb_write(pbuf, cwd, sizeof(*cwd), &pos);
    /* put in the name */
    pb_write_str(pbuf, name, strlen(name), &pos);
    /* send it! */
    return rpc_send(pbuf, pos, _nfs_pcb, &_nfs_lookup_cb, func, token);
}

static void
_nfs_read_cb(void * callback, uintptr_t token, struct pbuf *pbuf)
{
    uint32_t status = NFSERR_COMM;
    fattr_t pattrs;
    uint32_t size = 0;
    struct rpc_reply_hdr hdr; 
    int pos;
    nfs_read_cb_t cb = callback;


    assert(callback != NULL);

    if (rpc_read_hdr(pbuf, &hdr, &pos) == RPCERR_OK){
        /* get the status out */
        pb_readl(pbuf, &status, &pos);

        if (status == NFS_OK) {
            /* it worked, so take out the return stuff! */
            pb_read_arrl(pbuf, (uint32_t*)&pattrs, sizeof(pattrs), &pos);
            pb_readl(pbuf, &size, &pos);
        }
    }

    cb(token, status, &pattrs, pbuf, size, pos);
}

enum rpc_stat
nfs_read(const fhandle_t *fh, int offset, int count, 
         nfs_read_cb_t func, uintptr_t token)
{
    struct pbuf *pbuf;
    int pos;

    /* now the user data struct is setup, do some call stuff! */
    pbuf = rpcpbuf_init(NFS_NUMBER, NFS_VERSION, NFSPROC_READ, &pos);
    if(pbuf == NULL){
        return RPCERR_NOBUF;
    }

    /* Fill in the call data */
    pb_write(pbuf, fh, sizeof(*fh), &pos);
    pb_writel(pbuf, offset, &pos);
    pb_writel(pbuf, count, &pos);
    /* total count unused as per RFC */
    pb_writel(pbuf, 0, &pos);

    return rpc_send(pbuf, pos, _nfs_pcb, &_nfs_read_cb, func, token);
}

struct write_token_wrapper {
    uintptr_t token;
    int count;
};

static void
_nfs_write_cb(void * callback, uintptr_t token, struct pbuf *pbuf)
{
    struct write_token_wrapper *t = (struct write_token_wrapper*)token;
    struct rpc_reply_hdr hdr;
    uint32_t status = NFSERR_COMM;
    fattr_t pattrs;
    int pos;
    nfs_write_cb_t cb = callback;

    assert(callback != NULL);

    if (rpc_read_hdr(pbuf, &hdr, &pos) == RPCERR_OK){
        /* get the status out */
        pb_readl(pbuf, &status, &pos);
        if (status == NFS_OK) {
            /* it worked, so take out the return stuff! */
            pb_read_arrl(pbuf, (uint32_t*)&pattrs, sizeof(pattrs), &pos);
        }
    }

    cb(t->token, status, &pattrs, t->count);

    free(t);
}

enum rpc_stat
nfs_write(const fhandle_t *fh, int offset, int count, const void *data,
          nfs_write_cb_t func, uintptr_t token)
{
    struct pbuf *pbuf;
    struct write_token_wrapper *t;
    int limit;
    int pos;
    int err;

    t = (struct write_token_wrapper*)malloc(sizeof(*t));
    if(t == NULL){
        return RPCERR_NOMEM;
    }

    /* now the user data struct is setup, do some call stuff! */
    pbuf = rpcpbuf_init(NFS_NUMBER, NFS_VERSION, NFSPROC_WRITE, &pos);
    if(pbuf == NULL){
        free(t);
        return RPCERR_NOBUF;
    }

    /* Create our call arg */
    pb_write(pbuf, fh, sizeof(*fh), &pos);
    pb_writel(pbuf, 0 /* Unused: see RFC */, &pos); 
    pb_writel(pbuf, offset, &pos);
    pb_writel(pbuf, 0 /* Unused: see RFC */, &pos);
    /* Limit the number of bytes to send to fit the packet */
    limit = pbuf->tot_len - pos - sizeof(count);
    if(count > limit){
        count = limit;
    }
    /* put the data in */
    pb_writel(pbuf, count, &pos);
    pb_write(pbuf, data, count, &pos);
    pb_alignl(&pos);

    /* Wrap the token up ready for the call back */
    t->token = token;
    t->count = count;
    err = rpc_send(pbuf, pos, _nfs_pcb, &_nfs_write_cb, func, (uintptr_t)t);
    if(err){
        free(t);
    }
    return err;
}

static void
_nfs_create_cb(void * callback, uintptr_t token, struct pbuf *pbuf)
{
    uint32_t status = NFSERR_COMM;
    fhandle_t new_fh;
    fattr_t pattrs;
    struct rpc_reply_hdr hdr; 
    int pos;
    nfs_create_cb_t cb = callback;

    assert(callback != NULL);

    if (rpc_read_hdr(pbuf, &hdr, &pos) == RPCERR_OK){
        /* get the status out */
        pb_readl(pbuf, &status, &pos);

        if (status == NFS_OK) {
            /* it worked, so take out the return stuff! */
            pb_read(pbuf, &new_fh, sizeof(new_fh), &pos);
            pb_read_arrl(pbuf, (uint32_t*)&pattrs, sizeof(pattrs), &pos);
        }
    }

    debug("NFS CREATE CALLBACK\n");
    cb(token, status, &new_fh, &pattrs);
}

enum rpc_stat
nfs_create(const fhandle_t *fh, const char *name, const sattr_t *sat,
           nfs_create_cb_t func, uintptr_t token)
{
    struct pbuf *pbuf;
    int pos;

    /* now the user data struct is setup, do some call stuff! */
    pbuf = rpcpbuf_init(NFS_NUMBER, NFS_VERSION, NFSPROC_CREATE, &pos);
    if(pbuf == NULL){
        return RPCERR_NOBUF;
    }

    /* put in the fhandle */
    pb_write(pbuf, fh, sizeof(*fh), &pos);
    /* put in the name */
    pb_write_str(pbuf, name, strlen(name), &pos);
    /* put in the attributes */
    pb_write_arrl(pbuf, (uint32_t*)sat, sizeof(*sat), &pos);

    return rpc_send(pbuf, pos, _nfs_pcb, &_nfs_create_cb, func, token);
}

void
_nfs_remove_cb(void * callback, uintptr_t token, struct pbuf *pbuf)
{
    uint32_t status = NFSERR_COMM;
    struct rpc_reply_hdr hdr; 
    int pos;
    nfs_remove_cb_t cb = callback;

    assert(callback != NULL);

    if (rpc_read_hdr(pbuf, &hdr, &pos) == RPCERR_OK){
        /* get the status out */
        pb_readl(pbuf, &status, &pos);
    }

    debug("NFS REMOVE CALLBACK\n");
    cb(token, status);
}

enum rpc_stat
nfs_remove(const fhandle_t *fh, const char *name, 
           nfs_remove_cb_t func, uintptr_t token)
{
    struct pbuf *pbuf;
    int pos;

    /* now the user data struct is setup, do some call stuff! */
    pbuf = rpcpbuf_init(NFS_NUMBER, NFS_VERSION, NFSPROC_REMOVE, &pos);
    if(pbuf == NULL){
        return RPCERR_NOBUF;
    }

    /* put in the fhandle */
    pb_write(pbuf, fh, sizeof(*fh), &pos);
    /* put in the name */
    pb_write_str(pbuf, name, strlen(name), &pos);

    return rpc_send(pbuf, pos, _nfs_pcb, _nfs_remove_cb, func, token);
}


static void
_nfs_readdir_cb(void * callback, uintptr_t token, struct pbuf *pbuf)
{
    nfs_readdir_cb_t cb;
    int num_entries = 0;
    char **entries = NULL;
    uint32_t next_cookie = 0;
    uint32_t status = NFSERR_COMM;
    struct rpc_reply_hdr hdr; 
    int pos;

    debug("NFS READDIR CALLBACK\n");
    cb = callback;
    assert(callback != NULL);

    if (rpc_read_hdr(pbuf, &hdr, &pos) == RPCERR_OK){
        /* get the status out */
        pb_readl(pbuf, &status, &pos);
        if (status == NFS_OK) {
            struct filelist {
                char *file;
                struct filelist *next;
            };
            struct filelist *head = NULL;
            struct filelist **tail = &head;
            uint32_t more;
            int i;

            debug("Getting entries\n");
            /* First read all of our names into a chain */
            while(pb_readl(pbuf, &more, &pos), more) {
                uint32_t size, fileid;
                char* name = NULL;
                /* File ID (ignored) */
                pb_readl(pbuf, &fileid, &pos);
                /* Read in the file name length and file name */
                pb_readl(pbuf, &size, &pos);
                name = (char*)malloc(size + 1);
                pb_read(pbuf, name, size, &pos);
                name[size] = '\0';
                pb_alignl(&pos);
                /* Read the cookie: The last value read will be used for the
                 * next call call to nfs_readdir for more file names */
                pb_readl(pbuf, &next_cookie, &pos);
                /* update records */
                *tail = (struct filelist*)malloc(sizeof(struct filelist));
                (*tail)->file = name;
                (*tail)->next = NULL;
                tail = &(*tail)->next;
                num_entries++;
            }
            /* Now flatten the chain */
            entries = (char**)malloc(sizeof(char*)*num_entries);
            assert(entries);
            for(i = 0; i < num_entries; i++){
                struct filelist *old_head;
                assert(head);
                old_head = head;
                head = head->next;
                entries[i] = old_head->file;
                free(old_head);
            }
        }
    }

    cb(token, status, num_entries, entries, next_cookie);

    /* Clean up */
    if (entries){
        int i;
        for(i = 0; i < num_entries; i++){
            free(entries[i]);
        }
        free(entries);
    }
}

/* send a request for a directory item */
enum rpc_stat
nfs_readdir(const fhandle_t *pfh, nfscookie_t cookie,
        nfs_readdir_cb_t func, uintptr_t token)
{
    struct pbuf *pbuf;
    int pos;
    /* Initialise the request packet */
    pbuf = rpcpbuf_init(NFS_NUMBER, NFS_VERSION, NFSPROC_READDIR, &pos);
    if(pbuf == NULL){
        return RPCERR_NOBUF;
    }
    /* Create the call */
    pb_write(pbuf, pfh, sizeof(*pfh), &pos);
    pb_writel(pbuf, cookie, &pos);
    pb_writel(pbuf, READDIR_BUF_SIZE, &pos); 
    /* make the call! */
    return rpc_send(pbuf, pos, _nfs_pcb, &_nfs_readdir_cb, func, token);
}


>>>>>>> 2a966be1
<|MERGE_RESOLUTION|>--- conflicted
+++ resolved
@@ -7,1094 +7,543 @@
  *
  * @TAG(NICTA_BSD)
  */
-<<<<<<< HEAD
-
-#include "nfs.h"
-#include "rpc.h"
-#include "mountd.h"
-#include "portmapper.h"
-#include "pbuf_helpers.h"
-
-#include <stdio.h>
-#include <string.h>
-#include <stdlib.h>
-#include <assert.h>
-
-
-//#define DEBUG_NFS 1
-#ifdef DEBUG_NFS
-#define debug(x...) printf(x)
-#else
-#define debug(x...)
-#endif
-
-
-#define NFS_NUMBER    100003
-#define NFS_VERSION   2
-
-//void        NFSPROC_NULL(void)
-#define       NFSPROC_NULL                  0
-//attrstat    NFSPROC_GETATTR(fhandle)
-#define       NFSPROC_GETATTR               1
-//attrstat    NFSPROC_SETATTR(sattrargs)
-#define       NFSPROC_SETATTR               2
-//void        NFSPROC_ROOT(void)
-#define       NFSPROC_ROOT                  3
-//diropres    NFSPROC_LOOKUP(diropargs)
-#define       NFSPROC_LOOKUP                4
-//readlinkres NFSPROC_READLINK(fhandle)
-#define       NFSPROC_READLINK              5
-//readres     NFSPROC_READ(readargs)
-#define       NFSPROC_READ                  6
-//void        NFSPROC_WRITECACHE(void)
-#define       NFSPROC_WRITECACHE            7
-//attrstat    NFSPROC_WRITE(writeargs)
-#define       NFSPROC_WRITE                 8
-//diropres    NFSPROC_CREATE(createargs)
-#define       NFSPROC_CREATE                9
-//stat        NFSPROC_REMOVE(diropargs)
-#define       NFSPROC_REMOVE                10
-//stat        NFSPROC_RENAME(renameargs)
-#define       NFSPROC_RENAME                11
-//stat        NFSPROC_LINK(linkargs)
-#define       NFSPROC_LINK                  12
-//stat        NFSPROC_SYMLINK(symlinkargs)
-#define       NFSPROC_SYMLINK               13
-//diropres    NFSPROC_MKDIR(createargs)
-#define       NFSPROC_MKDIR                 14
-//stat        NFSPROC_RMDIR(diropargs)
-#define       NFSPROC_RMDIR                 15
-//readdirres  NFSPROC_READDIR(readdirargs)
-#define       NFSPROC_READDIR               16
-//statfsres   NFSPROC_STATFS(fhandle)
-#define       NFSPROC_STATFS                17
-
-/* 
- * This is the maximum amount (in bytes) of requested data that the server 
- * will return. The data returned includes cookies, file ids, file name length,
- * the file name itself and a signal for the end of the list.
- * It must be small enough to fit in a response packet but large enough to 
- * retrieve at least one entry to ensure progress.
- *
- * READDIR_BUF_SIZE > 4 longs + max name length = 4*4 + 256 = 272
- */
-#define READDIR_BUF_SIZE   1024
-
-static struct udp_pcb *_nfs_pcb = NULL;
-
-void 
-nfs_timeout(void)
-{
-    rpc_timeout(100);
-}
-
-enum rpc_stat
-nfs_mount(const char * dir, fhandle_t *pfh)
-{
-    assert(_nfs_pcb);
-    return mountd_mount(&_nfs_pcb->remote_ip, dir, pfh);
-}
-
-enum rpc_stat
-nfs_print_exports(void)
-{
-    assert(_nfs_pcb);
-    return mountd_print_exports(&_nfs_pcb->remote_ip);
-}
-
-/******************************************
- *** NFS Initialisation 
- ******************************************/
-
-/* this should be called once at beginning to setup everything */
-enum rpc_stat
-nfs_init(const struct ip_addr *server)
-{
-    int port;
-    /* Initialise our RPC transport layer */
-    if(init_rpc(server)){
-        printf("Error receiving time using UDP time protocol\n");
-        return RPCERR_NOSUP;
-    }
-
-    /* make and RPC to get nfs info */
-    port = portmapper_getport(server, NFS_NUMBER, NFS_VERSION);
-    switch(port){
-    case -1:
-        printf( "Communication error when acquiring NFS port from portmapper\n" );
-        return RPCERR_COMM;
-    case -0:
-    case -2:
-        printf( "Error when acquiring NFS port number from portmapper: Not supported\n" );
-        return RPCERR_NOSUP;
-    default:
-        debug( "NFS port number is %d\n", port);
-        _nfs_pcb = rpc_new_udp(server, port, PORT_ROOT);
-        assert(_nfs_pcb);
-        return RPC_OK;
-    }
-}
-
-/******************************************
- *** Async functions
- ******************************************/
-
-static void
-_nfs_getattr_cb(void * callback, uintptr_t token, struct pbuf *pbuf)
-{
-    uint32_t status = NFSERR_COMM;
-    fattr_t pattrs;
-    struct rpc_reply_hdr hdr; 
-    int pos;
-    nfs_getattr_cb_t cb = callback;
-
-    assert(callback != NULL);
-
-    if (rpc_read_hdr(pbuf, &hdr, &pos) == RPCERR_OK){
-        /* get the status out */
-        pb_readl(pbuf, &status, &pos);
-        if (status == NFS_OK) {
-            /* it worked, so take out the return stuff! */
-            pb_read_arrl(pbuf, (uint32_t*)&pattrs, sizeof(pattrs), &pos);
-        }
-    }
-
-    cb(token, status, &pattrs);
-
-    return;
-}
-
-enum rpc_stat
-nfs_getattr(const fhandle_t *fh,
-            nfs_getattr_cb_t func, uintptr_t token)
-{
-    struct pbuf *pbuf;
-    int pos;
-
-    /* now the user data struct is setup, do some call stuff! */
-    pbuf = rpcpbuf_init(NFS_NUMBER, NFS_VERSION, NFSPROC_GETATTR, &pos);
-    if(pbuf == NULL){
-        return RPCERR_NOBUF;
-    }
-
-    /* put in the fhandle */
-    pb_write(pbuf, fh, sizeof(*fh), &pos);
-
-    /* send it! */
-    return rpc_send(pbuf, pos, _nfs_pcb, &_nfs_getattr_cb, func, token);
-}
-
-static void
-_nfs_lookup_cb(void * callback, uintptr_t token, struct pbuf *pbuf)
-{
-    uint32_t status = NFSERR_COMM;
-    fhandle_t new_fh;
-    fattr_t pattrs;
-    struct rpc_reply_hdr hdr; 
-    int pos;
-    nfs_lookup_cb_t cb = callback;
-
-    assert(callback != NULL);
-
-    if (rpc_read_hdr(pbuf, &hdr, &pos) == RPCERR_OK){
-        /* get the status out */
-        pb_readl(pbuf, &status, &pos);
-        if (status == NFS_OK) {
-            /* it worked, so take out the return stuff! */
-            pb_read(pbuf, &new_fh, sizeof(new_fh), &pos);
-            pb_read_arrl(pbuf, (uint32_t*)&pattrs, sizeof(pattrs), &pos);
-        }
-    }
-
-    cb(token, status, &new_fh, &pattrs);
-}
-
-/* request a file handle */
-enum rpc_stat
-nfs_lookup(const fhandle_t *cwd, const char *name,
-           nfs_lookup_cb_t func, uintptr_t token)
-{
-    struct pbuf *pbuf;
-    int pos;
-
-    /* now the user data struct is setup, do some call stuff! */
-    pbuf = rpcpbuf_init(NFS_NUMBER, NFS_VERSION, NFSPROC_LOOKUP, &pos);
-    if(pbuf == NULL){
-        return RPCERR_NOBUF;
-    }
-
-    /* put in the fhandle */
-    pb_write(pbuf, cwd, sizeof(*cwd), &pos);
-    /* put in the name */
-    pb_write_str(pbuf, name, strlen(name), &pos);
-    /* send it! */
-    return rpc_send(pbuf, pos, _nfs_pcb, &_nfs_lookup_cb, func, token);
-}
-
-static void
-_nfs_read_cb(void * callback, uintptr_t token, struct pbuf *pbuf)
-{
-    uint32_t status = NFSERR_COMM;
-    fattr_t pattrs;
-    char *data = NULL;
-    uint32_t size = 0;
-    struct rpc_reply_hdr hdr; 
-    int pos;
-    nfs_read_cb_t cb = callback;
-
-
-    assert(callback != NULL);
-
-    if (rpc_read_hdr(pbuf, &hdr, &pos) == RPCERR_OK){
-        /* get the status out */
-        pb_readl(pbuf, &status, &pos);
-
-        if (status == NFS_OK) {
-            /* it worked, so take out the return stuff! */
-            pb_read_arrl(pbuf, (uint32_t*)&pattrs, sizeof(pattrs), &pos);
-            pb_readl(pbuf, &size, &pos);
-            /* malloc for data since pbuf may be part of a chain */
-            data = malloc(size);
-            assert(data != NULL);
-            pb_read(pbuf, data, size, &pos);
-        }
-    }
-
-    cb(token, status, &pattrs, size, data);
-
-    if(data){
-        free(data);
-    }
-}
-
-enum rpc_stat
-nfs_read(const fhandle_t *fh, int offset, int count, 
-         nfs_read_cb_t func, uintptr_t token)
-{
-    struct pbuf *pbuf;
-    int pos;
-
-    /* now the user data struct is setup, do some call stuff! */
-    pbuf = rpcpbuf_init(NFS_NUMBER, NFS_VERSION, NFSPROC_READ, &pos);
-    if(pbuf == NULL){
-        return RPCERR_NOBUF;
-    }
-
-    /* Fill in the call data */
-    pb_write(pbuf, fh, sizeof(*fh), &pos);
-    pb_writel(pbuf, offset, &pos);
-    pb_writel(pbuf, count, &pos);
-    /* total count unused as per RFC */
-    pb_writel(pbuf, 0, &pos);
-
-    return rpc_send(pbuf, pos, _nfs_pcb, &_nfs_read_cb, func, token);
-}
-
-struct write_token_wrapper {
-    uintptr_t token;
-    int count;
-};
-
-static void
-_nfs_write_cb(void * callback, uintptr_t token, struct pbuf *pbuf)
-{
-    struct write_token_wrapper *t = (struct write_token_wrapper*)token;
-    struct rpc_reply_hdr hdr;
-    uint32_t status = NFSERR_COMM;
-    fattr_t pattrs;
-    int pos;
-    nfs_write_cb_t cb = callback;
-
-    assert(callback != NULL);
-
-    if (rpc_read_hdr(pbuf, &hdr, &pos) == RPCERR_OK){
-        /* get the status out */
-        pb_readl(pbuf, &status, &pos);
-        if (status == NFS_OK) {
-            /* it worked, so take out the return stuff! */
-            pb_read_arrl(pbuf, (uint32_t*)&pattrs, sizeof(pattrs), &pos);
-        }
-    }
-
-    cb(t->token, status, &pattrs, t->count);
-
-    free(t);
-}
-
-enum rpc_stat
-nfs_write(const fhandle_t *fh, int offset, int count, const void *data,
-          nfs_write_cb_t func, uintptr_t token)
-{
-    struct pbuf *pbuf;
-    struct write_token_wrapper *t;
-    int limit;
-    int pos;
-    int err;
-
-    t = (struct write_token_wrapper*)malloc(sizeof(*t));
-    if(t == NULL){
-        return RPCERR_NOMEM;
-    }
-
-    /* now the user data struct is setup, do some call stuff! */
-    pbuf = rpcpbuf_init(NFS_NUMBER, NFS_VERSION, NFSPROC_WRITE, &pos);
-    if(pbuf == NULL){
-        free(t);
-        return RPCERR_NOBUF;
-    }
-
-    /* Create our call arg */
-    pb_write(pbuf, fh, sizeof(*fh), &pos);
-    pb_writel(pbuf, 0 /* Unused: see RFC */, &pos); 
-    pb_writel(pbuf, offset, &pos);
-    pb_writel(pbuf, 0 /* Unused: see RFC */, &pos);
-    /* Limit the number of bytes to send to fit the packet */
-    limit = pbuf->tot_len - pos - sizeof(count);
-    if(count > limit){
-        count = limit;
-    }
-    /* put the data in */
-    pb_writel(pbuf, count, &pos);
-    pb_write(pbuf, data, count, &pos);
-    pb_alignl(&pos);
-
-    /* Wrap the token up ready for the call back */
-    t->token = token;
-    t->count = count;
-    err = rpc_send(pbuf, pos, _nfs_pcb, &_nfs_write_cb, func, (uintptr_t)t);
-    if(err){
-        free(t);
-    }
-    return err;
-}
-
-static void
-_nfs_create_cb(void * callback, uintptr_t token, struct pbuf *pbuf)
-{
-    uint32_t status = NFSERR_COMM;
-    fhandle_t new_fh;
-    fattr_t pattrs;
-    struct rpc_reply_hdr hdr; 
-    int pos;
-    nfs_create_cb_t cb = callback;
-
-    assert(callback != NULL);
-
-    if (rpc_read_hdr(pbuf, &hdr, &pos) == RPCERR_OK){
-        /* get the status out */
-        pb_readl(pbuf, &status, &pos);
-
-        if (status == NFS_OK) {
-            /* it worked, so take out the return stuff! */
-            pb_read(pbuf, &new_fh, sizeof(new_fh), &pos);
-            pb_read_arrl(pbuf, (uint32_t*)&pattrs, sizeof(pattrs), &pos);
-        }
-    }
-
-    debug("NFS CREATE CALLBACK\n");
-    cb(token, status, &new_fh, &pattrs);
-}
-
-enum rpc_stat
-nfs_create(const fhandle_t *fh, const char *name, const sattr_t *sat,
-           nfs_create_cb_t func, uintptr_t token)
-{
-    struct pbuf *pbuf;
-    int pos;
-
-    /* now the user data struct is setup, do some call stuff! */
-    pbuf = rpcpbuf_init(NFS_NUMBER, NFS_VERSION, NFSPROC_CREATE, &pos);
-    if(pbuf == NULL){
-        return RPCERR_NOBUF;
-    }
-
-    /* put in the fhandle */
-    pb_write(pbuf, fh, sizeof(*fh), &pos);
-    /* put in the name */
-    pb_write_str(pbuf, name, strlen(name), &pos);
-    /* put in the attributes */
-    pb_write_arrl(pbuf, (uint32_t*)sat, sizeof(*sat), &pos);
-
-    return rpc_send(pbuf, pos, _nfs_pcb, &_nfs_create_cb, func, token);
-}
-
-void
-_nfs_remove_cb(void * callback, uintptr_t token, struct pbuf *pbuf)
-{
-    uint32_t status = NFSERR_COMM;
-    struct rpc_reply_hdr hdr; 
-    int pos;
-    nfs_remove_cb_t cb = callback;
-
-    assert(callback != NULL);
-
-    if (rpc_read_hdr(pbuf, &hdr, &pos) == RPCERR_OK){
-        /* get the status out */
-        pb_readl(pbuf, &status, &pos);
-    }
-
-    debug("NFS REMOVE CALLBACK\n");
-    cb(token, status);
-}
-
-enum rpc_stat
-nfs_remove(const fhandle_t *fh, const char *name, 
-           nfs_remove_cb_t func, uintptr_t token)
-{
-    struct pbuf *pbuf;
-    int pos;
-
-    /* now the user data struct is setup, do some call stuff! */
-    pbuf = rpcpbuf_init(NFS_NUMBER, NFS_VERSION, NFSPROC_REMOVE, &pos);
-    if(pbuf == NULL){
-        return RPCERR_NOBUF;
-    }
-
-    /* put in the fhandle */
-    pb_write(pbuf, fh, sizeof(*fh), &pos);
-    /* put in the name */
-    pb_write_str(pbuf, name, strlen(name), &pos);
-
-    return rpc_send(pbuf, pos, _nfs_pcb, _nfs_remove_cb, func, token);
-}
-
-
-static void
-_nfs_readdir_cb(void * callback, uintptr_t token, struct pbuf *pbuf)
-{
-    nfs_readdir_cb_t cb;
-    int num_entries = 0;
-    char **entries = NULL;
-    uint32_t next_cookie = 0;
-    uint32_t status = NFSERR_COMM;
-    struct rpc_reply_hdr hdr; 
-    int pos;
-
-    debug("NFS READDIR CALLBACK\n");
-    cb = callback;
-    assert(callback != NULL);
-
-    if (rpc_read_hdr(pbuf, &hdr, &pos) == RPCERR_OK){
-        /* get the status out */
-        pb_readl(pbuf, &status, &pos);
-        if (status == NFS_OK) {
-            struct filelist {
-                char *file;
-                struct filelist *next;
-            };
-            struct filelist *head = NULL;
-            struct filelist **tail = &head;
-            uint32_t more;
-            int i;
-
-            debug("Getting entries\n");
-            /* First read all of our names into a chain */
-            while(pb_readl(pbuf, &more, &pos), more) {
-                uint32_t size, fileid;
-                char* name = NULL;
-                /* File ID (ignored) */
-                pb_readl(pbuf, &fileid, &pos);
-                /* Read in the file name length and file name */
-                pb_readl(pbuf, &size, &pos);
-                name = (char*)malloc(size + 1);
-                pb_read(pbuf, name, size, &pos);
-                name[size] = '\0';
-                pb_alignl(&pos);
-                /* Read the cookie: The last value read will be used for the
-                 * next call call to nfs_readdir for more file names */
-                pb_readl(pbuf, &next_cookie, &pos);
-                /* update records */
-                *tail = (struct filelist*)malloc(sizeof(struct filelist));
-                (*tail)->file = name;
-                (*tail)->next = NULL;
-                tail = &(*tail)->next;
-                num_entries++;
-            }
-            /* Now flatten the chain */
-            entries = (char**)malloc(sizeof(char*)*num_entries);
-            assert(entries);
-            for(i = 0; i < num_entries; i++){
-                struct filelist *old_head;
-                assert(head);
-                old_head = head;
-                head = head->next;
-                entries[i] = old_head->file;
-                free(old_head);
-            }
-        }
-    }
-
-    cb(token, status, num_entries, entries, next_cookie);
-
-    /* Clean up */
-    if (entries){
-        int i;
-        for(i = 0; i < num_entries; i++){
-            free(entries[i]);
-        }
-        free(entries);
-    }
-}
-
-/* send a request for a directory item */
-enum rpc_stat
-nfs_readdir(const fhandle_t *pfh, nfscookie_t cookie,
-        nfs_readdir_cb_t func, uintptr_t token)
-{
-    struct pbuf *pbuf;
-    int pos;
-    /* Initialise the request packet */
-    pbuf = rpcpbuf_init(NFS_NUMBER, NFS_VERSION, NFSPROC_READDIR, &pos);
-    if(pbuf == NULL){
-        return RPCERR_NOBUF;
-    }
-    /* Create the call */
-    pb_write(pbuf, pfh, sizeof(*pfh), &pos);
-    pb_writel(pbuf, cookie, &pos);
-    pb_writel(pbuf, READDIR_BUF_SIZE, &pos); 
-    /* make the call! */
-    return rpc_send(pbuf, pos, _nfs_pcb, &_nfs_readdir_cb, func, token);
-}
-
-=======
-
-#include "nfs.h"
-#include "rpc.h"
-#include "mountd.h"
-#include "portmapper.h"
-#include "pbuf_helpers.h"
-
-#include <stdio.h>
-#include <string.h>
-#include <stdlib.h>
-#include <assert.h>
-
-
-//#define DEBUG_NFS 1
-#ifdef DEBUG_NFS
-#define debug(x...) printf(x)
-#else
-#define debug(x...)
-#endif
-
-
-#define NFS_NUMBER    100003
-#define NFS_VERSION   2
-
-//void        NFSPROC_NULL(void)
-#define       NFSPROC_NULL                  0
-//attrstat    NFSPROC_GETATTR(fhandle)
-#define       NFSPROC_GETATTR               1
-//attrstat    NFSPROC_SETATTR(sattrargs)
-#define       NFSPROC_SETATTR               2
-//void        NFSPROC_ROOT(void)
-#define       NFSPROC_ROOT                  3
-//diropres    NFSPROC_LOOKUP(diropargs)
-#define       NFSPROC_LOOKUP                4
-//readlinkres NFSPROC_READLINK(fhandle)
-#define       NFSPROC_READLINK              5
-//readres     NFSPROC_READ(readargs)
-#define       NFSPROC_READ                  6
-//void        NFSPROC_WRITECACHE(void)
-#define       NFSPROC_WRITECACHE            7
-//attrstat    NFSPROC_WRITE(writeargs)
-#define       NFSPROC_WRITE                 8
-//diropres    NFSPROC_CREATE(createargs)
-#define       NFSPROC_CREATE                9
-//stat        NFSPROC_REMOVE(diropargs)
-#define       NFSPROC_REMOVE                10
-//stat        NFSPROC_RENAME(renameargs)
-#define       NFSPROC_RENAME                11
-//stat        NFSPROC_LINK(linkargs)
-#define       NFSPROC_LINK                  12
-//stat        NFSPROC_SYMLINK(symlinkargs)
-#define       NFSPROC_SYMLINK               13
-//diropres    NFSPROC_MKDIR(createargs)
-#define       NFSPROC_MKDIR                 14
-//stat        NFSPROC_RMDIR(diropargs)
-#define       NFSPROC_RMDIR                 15
-//readdirres  NFSPROC_READDIR(readdirargs)
-#define       NFSPROC_READDIR               16
-//statfsres   NFSPROC_STATFS(fhandle)
-#define       NFSPROC_STATFS                17
-
-/* 
- * This is the maximum amount (in bytes) of requested data that the server 
- * will return. The data returned includes cookies, file ids, file name length,
- * the file name itself and a signal for the end of the list.
- * It must be small enough to fit in a response packet but large enough to 
- * retrieve at least one entry to ensure progress.
- *
- * READDIR_BUF_SIZE > 4 longs + max name length = 4*4 + 256 = 272
- */
-#define READDIR_BUF_SIZE   1024
-
-static struct udp_pcb *_nfs_pcb = NULL;
-
-void 
-nfs_timeout(void)
-{
-    rpc_timeout(100);
-}
-
-enum rpc_stat
-nfs_mount(const char * dir, fhandle_t *pfh)
-{
-    assert(_nfs_pcb);
-    return mountd_mount(&_nfs_pcb->remote_ip, dir, pfh);
-}
-
-enum rpc_stat
-nfs_print_exports(void)
-{
-    assert(_nfs_pcb);
-    return mountd_print_exports(&_nfs_pcb->remote_ip);
-}
-
-/******************************************
- *** NFS Initialisation 
- ******************************************/
-
-/* this should be called once at beginning to setup everything */
-enum rpc_stat
-nfs_init(const struct ip_addr *server)
-{
-    int port;
-    /* Initialise our RPC transport layer */
-    if(init_rpc(server)){
-        printf("Error receiving time using UDP time protocol\n");
-        return RPCERR_NOSUP;
-    }
-
-    /* make and RPC to get nfs info */
-    port = portmapper_getport(server, NFS_NUMBER, NFS_VERSION);
-    switch(port){
-    case -1:
-        printf( "Communication error when acquiring NFS port from portmapper\n" );
-        return RPCERR_COMM;
-    case -0:
-    case -2:
-        printf( "Error when acquiring NFS port number from portmapper: Not supported\n" );
-        return RPCERR_NOSUP;
-    default:
-        debug( "NFS port number is %d\n", port);
-        _nfs_pcb = rpc_new_udp(server, port, PORT_ROOT);
-        assert(_nfs_pcb);
-        return RPC_OK;
-    }
-}
-
-/******************************************
- *** Async functions
- ******************************************/
-
-static void
-_nfs_getattr_cb(void * callback, uintptr_t token, struct pbuf *pbuf)
-{
-    uint32_t status = NFSERR_COMM;
-    fattr_t pattrs;
-    struct rpc_reply_hdr hdr; 
-    int pos;
-    nfs_getattr_cb_t cb = callback;
-
-    assert(callback != NULL);
-
-    if (rpc_read_hdr(pbuf, &hdr, &pos) == RPCERR_OK){
-        /* get the status out */
-        pb_readl(pbuf, &status, &pos);
-        if (status == NFS_OK) {
-            /* it worked, so take out the return stuff! */
-            pb_read_arrl(pbuf, (uint32_t*)&pattrs, sizeof(pattrs), &pos);
-        }
-    }
-
-    cb(token, status, &pattrs);
-
-    return;
-}
-
-enum rpc_stat
-nfs_getattr(const fhandle_t *fh,
-            nfs_getattr_cb_t func, uintptr_t token)
-{
-    struct pbuf *pbuf;
-    int pos;
-
-    /* now the user data struct is setup, do some call stuff! */
-    pbuf = rpcpbuf_init(NFS_NUMBER, NFS_VERSION, NFSPROC_GETATTR, &pos);
-    if(pbuf == NULL){
-        return RPCERR_NOBUF;
-    }
-
-    /* put in the fhandle */
-    pb_write(pbuf, fh, sizeof(*fh), &pos);
-
-    /* send it! */
-    return rpc_send(pbuf, pos, _nfs_pcb, &_nfs_getattr_cb, func, token);
-}
-
-static void
-_nfs_lookup_cb(void * callback, uintptr_t token, struct pbuf *pbuf)
-{
-    uint32_t status = NFSERR_COMM;
-    fhandle_t new_fh;
-    fattr_t pattrs;
-    struct rpc_reply_hdr hdr; 
-    int pos;
-    nfs_lookup_cb_t cb = callback;
-
-    assert(callback != NULL);
-
-    if (rpc_read_hdr(pbuf, &hdr, &pos) == RPCERR_OK){
-        /* get the status out */
-        pb_readl(pbuf, &status, &pos);
-        if (status == NFS_OK) {
-            /* it worked, so take out the return stuff! */
-            pb_read(pbuf, &new_fh, sizeof(new_fh), &pos);
-            pb_read_arrl(pbuf, (uint32_t*)&pattrs, sizeof(pattrs), &pos);
-        }
-    }
-
-    cb(token, status, &new_fh, &pattrs);
-}
-
-/* request a file handle */
-enum rpc_stat
-nfs_lookup(const fhandle_t *cwd, const char *name,
-           nfs_lookup_cb_t func, uintptr_t token)
-{
-    struct pbuf *pbuf;
-    int pos;
-
-    /* now the user data struct is setup, do some call stuff! */
-    pbuf = rpcpbuf_init(NFS_NUMBER, NFS_VERSION, NFSPROC_LOOKUP, &pos);
-    if(pbuf == NULL){
-        return RPCERR_NOBUF;
-    }
-
-    /* put in the fhandle */
-    pb_write(pbuf, cwd, sizeof(*cwd), &pos);
-    /* put in the name */
-    pb_write_str(pbuf, name, strlen(name), &pos);
-    /* send it! */
-    return rpc_send(pbuf, pos, _nfs_pcb, &_nfs_lookup_cb, func, token);
-}
-
-static void
-_nfs_read_cb(void * callback, uintptr_t token, struct pbuf *pbuf)
-{
-    uint32_t status = NFSERR_COMM;
-    fattr_t pattrs;
-    uint32_t size = 0;
-    struct rpc_reply_hdr hdr; 
-    int pos;
-    nfs_read_cb_t cb = callback;
-
-
-    assert(callback != NULL);
-
-    if (rpc_read_hdr(pbuf, &hdr, &pos) == RPCERR_OK){
-        /* get the status out */
-        pb_readl(pbuf, &status, &pos);
-
-        if (status == NFS_OK) {
-            /* it worked, so take out the return stuff! */
-            pb_read_arrl(pbuf, (uint32_t*)&pattrs, sizeof(pattrs), &pos);
-            pb_readl(pbuf, &size, &pos);
-        }
-    }
-
-    cb(token, status, &pattrs, pbuf, size, pos);
-}
-
-enum rpc_stat
-nfs_read(const fhandle_t *fh, int offset, int count, 
-         nfs_read_cb_t func, uintptr_t token)
-{
-    struct pbuf *pbuf;
-    int pos;
-
-    /* now the user data struct is setup, do some call stuff! */
-    pbuf = rpcpbuf_init(NFS_NUMBER, NFS_VERSION, NFSPROC_READ, &pos);
-    if(pbuf == NULL){
-        return RPCERR_NOBUF;
-    }
-
-    /* Fill in the call data */
-    pb_write(pbuf, fh, sizeof(*fh), &pos);
-    pb_writel(pbuf, offset, &pos);
-    pb_writel(pbuf, count, &pos);
-    /* total count unused as per RFC */
-    pb_writel(pbuf, 0, &pos);
-
-    return rpc_send(pbuf, pos, _nfs_pcb, &_nfs_read_cb, func, token);
-}
-
-struct write_token_wrapper {
-    uintptr_t token;
-    int count;
-};
-
-static void
-_nfs_write_cb(void * callback, uintptr_t token, struct pbuf *pbuf)
-{
-    struct write_token_wrapper *t = (struct write_token_wrapper*)token;
-    struct rpc_reply_hdr hdr;
-    uint32_t status = NFSERR_COMM;
-    fattr_t pattrs;
-    int pos;
-    nfs_write_cb_t cb = callback;
-
-    assert(callback != NULL);
-
-    if (rpc_read_hdr(pbuf, &hdr, &pos) == RPCERR_OK){
-        /* get the status out */
-        pb_readl(pbuf, &status, &pos);
-        if (status == NFS_OK) {
-            /* it worked, so take out the return stuff! */
-            pb_read_arrl(pbuf, (uint32_t*)&pattrs, sizeof(pattrs), &pos);
-        }
-    }
-
-    cb(t->token, status, &pattrs, t->count);
-
-    free(t);
-}
-
-enum rpc_stat
-nfs_write(const fhandle_t *fh, int offset, int count, const void *data,
-          nfs_write_cb_t func, uintptr_t token)
-{
-    struct pbuf *pbuf;
-    struct write_token_wrapper *t;
-    int limit;
-    int pos;
-    int err;
-
-    t = (struct write_token_wrapper*)malloc(sizeof(*t));
-    if(t == NULL){
-        return RPCERR_NOMEM;
-    }
-
-    /* now the user data struct is setup, do some call stuff! */
-    pbuf = rpcpbuf_init(NFS_NUMBER, NFS_VERSION, NFSPROC_WRITE, &pos);
-    if(pbuf == NULL){
-        free(t);
-        return RPCERR_NOBUF;
-    }
-
-    /* Create our call arg */
-    pb_write(pbuf, fh, sizeof(*fh), &pos);
-    pb_writel(pbuf, 0 /* Unused: see RFC */, &pos); 
-    pb_writel(pbuf, offset, &pos);
-    pb_writel(pbuf, 0 /* Unused: see RFC */, &pos);
-    /* Limit the number of bytes to send to fit the packet */
-    limit = pbuf->tot_len - pos - sizeof(count);
-    if(count > limit){
-        count = limit;
-    }
-    /* put the data in */
-    pb_writel(pbuf, count, &pos);
-    pb_write(pbuf, data, count, &pos);
-    pb_alignl(&pos);
-
-    /* Wrap the token up ready for the call back */
-    t->token = token;
-    t->count = count;
-    err = rpc_send(pbuf, pos, _nfs_pcb, &_nfs_write_cb, func, (uintptr_t)t);
-    if(err){
-        free(t);
-    }
-    return err;
-}
-
-static void
-_nfs_create_cb(void * callback, uintptr_t token, struct pbuf *pbuf)
-{
-    uint32_t status = NFSERR_COMM;
-    fhandle_t new_fh;
-    fattr_t pattrs;
-    struct rpc_reply_hdr hdr; 
-    int pos;
-    nfs_create_cb_t cb = callback;
-
-    assert(callback != NULL);
-
-    if (rpc_read_hdr(pbuf, &hdr, &pos) == RPCERR_OK){
-        /* get the status out */
-        pb_readl(pbuf, &status, &pos);
-
-        if (status == NFS_OK) {
-            /* it worked, so take out the return stuff! */
-            pb_read(pbuf, &new_fh, sizeof(new_fh), &pos);
-            pb_read_arrl(pbuf, (uint32_t*)&pattrs, sizeof(pattrs), &pos);
-        }
-    }
-
-    debug("NFS CREATE CALLBACK\n");
-    cb(token, status, &new_fh, &pattrs);
-}
-
-enum rpc_stat
-nfs_create(const fhandle_t *fh, const char *name, const sattr_t *sat,
-           nfs_create_cb_t func, uintptr_t token)
-{
-    struct pbuf *pbuf;
-    int pos;
-
-    /* now the user data struct is setup, do some call stuff! */
-    pbuf = rpcpbuf_init(NFS_NUMBER, NFS_VERSION, NFSPROC_CREATE, &pos);
-    if(pbuf == NULL){
-        return RPCERR_NOBUF;
-    }
-
-    /* put in the fhandle */
-    pb_write(pbuf, fh, sizeof(*fh), &pos);
-    /* put in the name */
-    pb_write_str(pbuf, name, strlen(name), &pos);
-    /* put in the attributes */
-    pb_write_arrl(pbuf, (uint32_t*)sat, sizeof(*sat), &pos);
-
-    return rpc_send(pbuf, pos, _nfs_pcb, &_nfs_create_cb, func, token);
-}
-
-void
-_nfs_remove_cb(void * callback, uintptr_t token, struct pbuf *pbuf)
-{
-    uint32_t status = NFSERR_COMM;
-    struct rpc_reply_hdr hdr; 
-    int pos;
-    nfs_remove_cb_t cb = callback;
-
-    assert(callback != NULL);
-
-    if (rpc_read_hdr(pbuf, &hdr, &pos) == RPCERR_OK){
-        /* get the status out */
-        pb_readl(pbuf, &status, &pos);
-    }
-
-    debug("NFS REMOVE CALLBACK\n");
-    cb(token, status);
-}
-
-enum rpc_stat
-nfs_remove(const fhandle_t *fh, const char *name, 
-           nfs_remove_cb_t func, uintptr_t token)
-{
-    struct pbuf *pbuf;
-    int pos;
-
-    /* now the user data struct is setup, do some call stuff! */
-    pbuf = rpcpbuf_init(NFS_NUMBER, NFS_VERSION, NFSPROC_REMOVE, &pos);
-    if(pbuf == NULL){
-        return RPCERR_NOBUF;
-    }
-
-    /* put in the fhandle */
-    pb_write(pbuf, fh, sizeof(*fh), &pos);
-    /* put in the name */
-    pb_write_str(pbuf, name, strlen(name), &pos);
-
-    return rpc_send(pbuf, pos, _nfs_pcb, _nfs_remove_cb, func, token);
-}
-
-
-static void
-_nfs_readdir_cb(void * callback, uintptr_t token, struct pbuf *pbuf)
-{
-    nfs_readdir_cb_t cb;
-    int num_entries = 0;
-    char **entries = NULL;
-    uint32_t next_cookie = 0;
-    uint32_t status = NFSERR_COMM;
-    struct rpc_reply_hdr hdr; 
-    int pos;
-
-    debug("NFS READDIR CALLBACK\n");
-    cb = callback;
-    assert(callback != NULL);
-
-    if (rpc_read_hdr(pbuf, &hdr, &pos) == RPCERR_OK){
-        /* get the status out */
-        pb_readl(pbuf, &status, &pos);
-        if (status == NFS_OK) {
-            struct filelist {
-                char *file;
-                struct filelist *next;
-            };
-            struct filelist *head = NULL;
-            struct filelist **tail = &head;
-            uint32_t more;
-            int i;
-
-            debug("Getting entries\n");
-            /* First read all of our names into a chain */
-            while(pb_readl(pbuf, &more, &pos), more) {
-                uint32_t size, fileid;
-                char* name = NULL;
-                /* File ID (ignored) */
-                pb_readl(pbuf, &fileid, &pos);
-                /* Read in the file name length and file name */
-                pb_readl(pbuf, &size, &pos);
-                name = (char*)malloc(size + 1);
-                pb_read(pbuf, name, size, &pos);
-                name[size] = '\0';
-                pb_alignl(&pos);
-                /* Read the cookie: The last value read will be used for the
-                 * next call call to nfs_readdir for more file names */
-                pb_readl(pbuf, &next_cookie, &pos);
-                /* update records */
-                *tail = (struct filelist*)malloc(sizeof(struct filelist));
-                (*tail)->file = name;
-                (*tail)->next = NULL;
-                tail = &(*tail)->next;
-                num_entries++;
-            }
-            /* Now flatten the chain */
-            entries = (char**)malloc(sizeof(char*)*num_entries);
-            assert(entries);
-            for(i = 0; i < num_entries; i++){
-                struct filelist *old_head;
-                assert(head);
-                old_head = head;
-                head = head->next;
-                entries[i] = old_head->file;
-                free(old_head);
-            }
-        }
-    }
-
-    cb(token, status, num_entries, entries, next_cookie);
-
-    /* Clean up */
-    if (entries){
-        int i;
-        for(i = 0; i < num_entries; i++){
-            free(entries[i]);
-        }
-        free(entries);
-    }
-}
-
-/* send a request for a directory item */
-enum rpc_stat
-nfs_readdir(const fhandle_t *pfh, nfscookie_t cookie,
-        nfs_readdir_cb_t func, uintptr_t token)
-{
-    struct pbuf *pbuf;
-    int pos;
-    /* Initialise the request packet */
-    pbuf = rpcpbuf_init(NFS_NUMBER, NFS_VERSION, NFSPROC_READDIR, &pos);
-    if(pbuf == NULL){
-        return RPCERR_NOBUF;
-    }
-    /* Create the call */
-    pb_write(pbuf, pfh, sizeof(*pfh), &pos);
-    pb_writel(pbuf, cookie, &pos);
-    pb_writel(pbuf, READDIR_BUF_SIZE, &pos); 
-    /* make the call! */
-    return rpc_send(pbuf, pos, _nfs_pcb, &_nfs_readdir_cb, func, token);
-}
-
-
->>>>>>> 2a966be1
+
+#include "nfs.h"
+#include "rpc.h"
+#include "mountd.h"
+#include "portmapper.h"
+#include "pbuf_helpers.h"
+
+#include <stdio.h>
+#include <string.h>
+#include <stdlib.h>
+#include <assert.h>
+
+
+//#define DEBUG_NFS 1
+#ifdef DEBUG_NFS
+#define debug(x...) printf(x)
+#else
+#define debug(x...)
+#endif
+
+
+#define NFS_NUMBER    100003
+#define NFS_VERSION   2
+
+//void        NFSPROC_NULL(void)
+#define       NFSPROC_NULL                  0
+//attrstat    NFSPROC_GETATTR(fhandle)
+#define       NFSPROC_GETATTR               1
+//attrstat    NFSPROC_SETATTR(sattrargs)
+#define       NFSPROC_SETATTR               2
+//void        NFSPROC_ROOT(void)
+#define       NFSPROC_ROOT                  3
+//diropres    NFSPROC_LOOKUP(diropargs)
+#define       NFSPROC_LOOKUP                4
+//readlinkres NFSPROC_READLINK(fhandle)
+#define       NFSPROC_READLINK              5
+//readres     NFSPROC_READ(readargs)
+#define       NFSPROC_READ                  6
+//void        NFSPROC_WRITECACHE(void)
+#define       NFSPROC_WRITECACHE            7
+//attrstat    NFSPROC_WRITE(writeargs)
+#define       NFSPROC_WRITE                 8
+//diropres    NFSPROC_CREATE(createargs)
+#define       NFSPROC_CREATE                9
+//stat        NFSPROC_REMOVE(diropargs)
+#define       NFSPROC_REMOVE                10
+//stat        NFSPROC_RENAME(renameargs)
+#define       NFSPROC_RENAME                11
+//stat        NFSPROC_LINK(linkargs)
+#define       NFSPROC_LINK                  12
+//stat        NFSPROC_SYMLINK(symlinkargs)
+#define       NFSPROC_SYMLINK               13
+//diropres    NFSPROC_MKDIR(createargs)
+#define       NFSPROC_MKDIR                 14
+//stat        NFSPROC_RMDIR(diropargs)
+#define       NFSPROC_RMDIR                 15
+//readdirres  NFSPROC_READDIR(readdirargs)
+#define       NFSPROC_READDIR               16
+//statfsres   NFSPROC_STATFS(fhandle)
+#define       NFSPROC_STATFS                17
+
+/* 
+ * This is the maximum amount (in bytes) of requested data that the server 
+ * will return. The data returned includes cookies, file ids, file name length,
+ * the file name itself and a signal for the end of the list.
+ * It must be small enough to fit in a response packet but large enough to 
+ * retrieve at least one entry to ensure progress.
+ *
+ * READDIR_BUF_SIZE > 4 longs + max name length = 4*4 + 256 = 272
+ */
+#define READDIR_BUF_SIZE   1024
+
+static struct udp_pcb *_nfs_pcb = NULL;
+
+void 
+nfs_timeout(void)
+{
+    rpc_timeout(100);
+}
+
+enum rpc_stat
+nfs_mount(const char * dir, fhandle_t *pfh)
+{
+    assert(_nfs_pcb);
+    return mountd_mount(&_nfs_pcb->remote_ip, dir, pfh);
+}
+
+enum rpc_stat
+nfs_print_exports(void)
+{
+    assert(_nfs_pcb);
+    return mountd_print_exports(&_nfs_pcb->remote_ip);
+}
+
+/******************************************
+ *** NFS Initialisation 
+ ******************************************/
+
+/* this should be called once at beginning to setup everything */
+enum rpc_stat
+nfs_init(const struct ip_addr *server)
+{
+    int port;
+    /* Initialise our RPC transport layer */
+    if(init_rpc(server)){
+        printf("Error receiving time using UDP time protocol\n");
+        return RPCERR_NOSUP;
+    }
+
+    /* make and RPC to get nfs info */
+    port = portmapper_getport(server, NFS_NUMBER, NFS_VERSION);
+    switch(port){
+    case -1:
+        printf( "Communication error when acquiring NFS port from portmapper\n" );
+        return RPCERR_COMM;
+    case -0:
+    case -2:
+        printf( "Error when acquiring NFS port number from portmapper: Not supported\n" );
+        return RPCERR_NOSUP;
+    default:
+        debug( "NFS port number is %d\n", port);
+        _nfs_pcb = rpc_new_udp(server, port, PORT_ROOT);
+        assert(_nfs_pcb);
+        return RPC_OK;
+    }
+}
+
+/******************************************
+ *** Async functions
+ ******************************************/
+
+static void
+_nfs_getattr_cb(void * callback, uintptr_t token, struct pbuf *pbuf)
+{
+    uint32_t status = NFSERR_COMM;
+    fattr_t pattrs;
+    struct rpc_reply_hdr hdr; 
+    int pos;
+    nfs_getattr_cb_t cb = callback;
+
+    assert(callback != NULL);
+
+    if (rpc_read_hdr(pbuf, &hdr, &pos) == RPCERR_OK){
+        /* get the status out */
+        pb_readl(pbuf, &status, &pos);
+        if (status == NFS_OK) {
+            /* it worked, so take out the return stuff! */
+            pb_read_arrl(pbuf, (uint32_t*)&pattrs, sizeof(pattrs), &pos);
+        }
+    }
+
+    cb(token, status, &pattrs);
+
+    return;
+}
+
+enum rpc_stat
+nfs_getattr(const fhandle_t *fh,
+            nfs_getattr_cb_t func, uintptr_t token)
+{
+    struct pbuf *pbuf;
+    int pos;
+
+    /* now the user data struct is setup, do some call stuff! */
+    pbuf = rpcpbuf_init(NFS_NUMBER, NFS_VERSION, NFSPROC_GETATTR, &pos);
+    if(pbuf == NULL){
+        return RPCERR_NOBUF;
+    }
+
+    /* put in the fhandle */
+    pb_write(pbuf, fh, sizeof(*fh), &pos);
+
+    /* send it! */
+    return rpc_send(pbuf, pos, _nfs_pcb, &_nfs_getattr_cb, func, token);
+}
+
+static void
+_nfs_lookup_cb(void * callback, uintptr_t token, struct pbuf *pbuf)
+{
+    uint32_t status = NFSERR_COMM;
+    fhandle_t new_fh;
+    fattr_t pattrs;
+    struct rpc_reply_hdr hdr; 
+    int pos;
+    nfs_lookup_cb_t cb = callback;
+
+    assert(callback != NULL);
+
+    if (rpc_read_hdr(pbuf, &hdr, &pos) == RPCERR_OK){
+        /* get the status out */
+        pb_readl(pbuf, &status, &pos);
+        if (status == NFS_OK) {
+            /* it worked, so take out the return stuff! */
+            pb_read(pbuf, &new_fh, sizeof(new_fh), &pos);
+            pb_read_arrl(pbuf, (uint32_t*)&pattrs, sizeof(pattrs), &pos);
+        }
+    }
+
+    cb(token, status, &new_fh, &pattrs);
+}
+
+/* request a file handle */
+enum rpc_stat
+nfs_lookup(const fhandle_t *cwd, const char *name,
+           nfs_lookup_cb_t func, uintptr_t token)
+{
+    struct pbuf *pbuf;
+    int pos;
+
+    /* now the user data struct is setup, do some call stuff! */
+    pbuf = rpcpbuf_init(NFS_NUMBER, NFS_VERSION, NFSPROC_LOOKUP, &pos);
+    if(pbuf == NULL){
+        return RPCERR_NOBUF;
+    }
+
+    /* put in the fhandle */
+    pb_write(pbuf, cwd, sizeof(*cwd), &pos);
+    /* put in the name */
+    pb_write_str(pbuf, name, strlen(name), &pos);
+    /* send it! */
+    return rpc_send(pbuf, pos, _nfs_pcb, &_nfs_lookup_cb, func, token);
+}
+
+static void
+_nfs_read_cb(void * callback, uintptr_t token, struct pbuf *pbuf)
+{
+    uint32_t status = NFSERR_COMM;
+    fattr_t pattrs;
+    uint32_t size = 0;
+    struct rpc_reply_hdr hdr; 
+    int pos;
+    nfs_read_cb_t cb = callback;
+
+
+    assert(callback != NULL);
+
+    if (rpc_read_hdr(pbuf, &hdr, &pos) == RPCERR_OK){
+        /* get the status out */
+        pb_readl(pbuf, &status, &pos);
+
+        if (status == NFS_OK) {
+            /* it worked, so take out the return stuff! */
+            pb_read_arrl(pbuf, (uint32_t*)&pattrs, sizeof(pattrs), &pos);
+            pb_readl(pbuf, &size, &pos);
+        }
+    }
+
+    cb(token, status, &pattrs, pbuf, size, pos);
+}
+
+enum rpc_stat
+nfs_read(const fhandle_t *fh, int offset, int count, 
+         nfs_read_cb_t func, uintptr_t token)
+{
+    struct pbuf *pbuf;
+    int pos;
+
+    /* now the user data struct is setup, do some call stuff! */
+    pbuf = rpcpbuf_init(NFS_NUMBER, NFS_VERSION, NFSPROC_READ, &pos);
+    if(pbuf == NULL){
+        return RPCERR_NOBUF;
+    }
+
+    /* Fill in the call data */
+    pb_write(pbuf, fh, sizeof(*fh), &pos);
+    pb_writel(pbuf, offset, &pos);
+    pb_writel(pbuf, count, &pos);
+    /* total count unused as per RFC */
+    pb_writel(pbuf, 0, &pos);
+
+    return rpc_send(pbuf, pos, _nfs_pcb, &_nfs_read_cb, func, token);
+}
+
+struct write_token_wrapper {
+    uintptr_t token;
+    int count;
+};
+
+static void
+_nfs_write_cb(void * callback, uintptr_t token, struct pbuf *pbuf)
+{
+    struct write_token_wrapper *t = (struct write_token_wrapper*)token;
+    struct rpc_reply_hdr hdr;
+    uint32_t status = NFSERR_COMM;
+    fattr_t pattrs;
+    int pos;
+    nfs_write_cb_t cb = callback;
+
+    assert(callback != NULL);
+
+    if (rpc_read_hdr(pbuf, &hdr, &pos) == RPCERR_OK){
+        /* get the status out */
+        pb_readl(pbuf, &status, &pos);
+        if (status == NFS_OK) {
+            /* it worked, so take out the return stuff! */
+            pb_read_arrl(pbuf, (uint32_t*)&pattrs, sizeof(pattrs), &pos);
+        }
+    }
+
+    cb(t->token, status, &pattrs, t->count);
+
+    free(t);
+}
+
+enum rpc_stat
+nfs_write(const fhandle_t *fh, int offset, int count, const void *data,
+          nfs_write_cb_t func, uintptr_t token)
+{
+    struct pbuf *pbuf;
+    struct write_token_wrapper *t;
+    int limit;
+    int pos;
+    int err;
+
+    t = (struct write_token_wrapper*)malloc(sizeof(*t));
+    if(t == NULL){
+        return RPCERR_NOMEM;
+    }
+
+    /* now the user data struct is setup, do some call stuff! */
+    pbuf = rpcpbuf_init(NFS_NUMBER, NFS_VERSION, NFSPROC_WRITE, &pos);
+    if(pbuf == NULL){
+        free(t);
+        return RPCERR_NOBUF;
+    }
+
+    /* Create our call arg */
+    pb_write(pbuf, fh, sizeof(*fh), &pos);
+    pb_writel(pbuf, 0 /* Unused: see RFC */, &pos); 
+    pb_writel(pbuf, offset, &pos);
+    pb_writel(pbuf, 0 /* Unused: see RFC */, &pos);
+    /* Limit the number of bytes to send to fit the packet */
+    limit = pbuf->tot_len - pos - sizeof(count);
+    if(count > limit){
+        count = limit;
+    }
+    /* put the data in */
+    pb_writel(pbuf, count, &pos);
+    pb_write(pbuf, data, count, &pos);
+    pb_alignl(&pos);
+
+    /* Wrap the token up ready for the call back */
+    t->token = token;
+    t->count = count;
+    err = rpc_send(pbuf, pos, _nfs_pcb, &_nfs_write_cb, func, (uintptr_t)t);
+    if(err){
+        free(t);
+    }
+    return err;
+}
+
+static void
+_nfs_create_cb(void * callback, uintptr_t token, struct pbuf *pbuf)
+{
+    uint32_t status = NFSERR_COMM;
+    fhandle_t new_fh;
+    fattr_t pattrs;
+    struct rpc_reply_hdr hdr; 
+    int pos;
+    nfs_create_cb_t cb = callback;
+
+    assert(callback != NULL);
+
+    if (rpc_read_hdr(pbuf, &hdr, &pos) == RPCERR_OK){
+        /* get the status out */
+        pb_readl(pbuf, &status, &pos);
+
+        if (status == NFS_OK) {
+            /* it worked, so take out the return stuff! */
+            pb_read(pbuf, &new_fh, sizeof(new_fh), &pos);
+            pb_read_arrl(pbuf, (uint32_t*)&pattrs, sizeof(pattrs), &pos);
+        }
+    }
+
+    debug("NFS CREATE CALLBACK\n");
+    cb(token, status, &new_fh, &pattrs);
+}
+
+enum rpc_stat
+nfs_create(const fhandle_t *fh, const char *name, const sattr_t *sat,
+           nfs_create_cb_t func, uintptr_t token)
+{
+    struct pbuf *pbuf;
+    int pos;
+
+    /* now the user data struct is setup, do some call stuff! */
+    pbuf = rpcpbuf_init(NFS_NUMBER, NFS_VERSION, NFSPROC_CREATE, &pos);
+    if(pbuf == NULL){
+        return RPCERR_NOBUF;
+    }
+
+    /* put in the fhandle */
+    pb_write(pbuf, fh, sizeof(*fh), &pos);
+    /* put in the name */
+    pb_write_str(pbuf, name, strlen(name), &pos);
+    /* put in the attributes */
+    pb_write_arrl(pbuf, (uint32_t*)sat, sizeof(*sat), &pos);
+
+    return rpc_send(pbuf, pos, _nfs_pcb, &_nfs_create_cb, func, token);
+}
+
+void
+_nfs_remove_cb(void * callback, uintptr_t token, struct pbuf *pbuf)
+{
+    uint32_t status = NFSERR_COMM;
+    struct rpc_reply_hdr hdr; 
+    int pos;
+    nfs_remove_cb_t cb = callback;
+
+    assert(callback != NULL);
+
+    if (rpc_read_hdr(pbuf, &hdr, &pos) == RPCERR_OK){
+        /* get the status out */
+        pb_readl(pbuf, &status, &pos);
+    }
+
+    debug("NFS REMOVE CALLBACK\n");
+    cb(token, status);
+}
+
+enum rpc_stat
+nfs_remove(const fhandle_t *fh, const char *name, 
+           nfs_remove_cb_t func, uintptr_t token)
+{
+    struct pbuf *pbuf;
+    int pos;
+
+    /* now the user data struct is setup, do some call stuff! */
+    pbuf = rpcpbuf_init(NFS_NUMBER, NFS_VERSION, NFSPROC_REMOVE, &pos);
+    if(pbuf == NULL){
+        return RPCERR_NOBUF;
+    }
+
+    /* put in the fhandle */
+    pb_write(pbuf, fh, sizeof(*fh), &pos);
+    /* put in the name */
+    pb_write_str(pbuf, name, strlen(name), &pos);
+
+    return rpc_send(pbuf, pos, _nfs_pcb, _nfs_remove_cb, func, token);
+}
+
+
+static void
+_nfs_readdir_cb(void * callback, uintptr_t token, struct pbuf *pbuf)
+{
+    nfs_readdir_cb_t cb;
+    int num_entries = 0;
+    char **entries = NULL;
+    uint32_t next_cookie = 0;
+    uint32_t status = NFSERR_COMM;
+    struct rpc_reply_hdr hdr; 
+    int pos;
+
+    debug("NFS READDIR CALLBACK\n");
+    cb = callback;
+    assert(callback != NULL);
+
+    if (rpc_read_hdr(pbuf, &hdr, &pos) == RPCERR_OK){
+        /* get the status out */
+        pb_readl(pbuf, &status, &pos);
+        if (status == NFS_OK) {
+            struct filelist {
+                char *file;
+                struct filelist *next;
+            };
+            struct filelist *head = NULL;
+            struct filelist **tail = &head;
+            uint32_t more;
+            int i;
+
+            debug("Getting entries\n");
+            /* First read all of our names into a chain */
+            while(pb_readl(pbuf, &more, &pos), more) {
+                uint32_t size, fileid;
+                char* name = NULL;
+                /* File ID (ignored) */
+                pb_readl(pbuf, &fileid, &pos);
+                /* Read in the file name length and file name */
+                pb_readl(pbuf, &size, &pos);
+                name = (char*)malloc(size + 1);
+                pb_read(pbuf, name, size, &pos);
+                name[size] = '\0';
+                pb_alignl(&pos);
+                /* Read the cookie: The last value read will be used for the
+                 * next call call to nfs_readdir for more file names */
+                pb_readl(pbuf, &next_cookie, &pos);
+                /* update records */
+                *tail = (struct filelist*)malloc(sizeof(struct filelist));
+                (*tail)->file = name;
+                (*tail)->next = NULL;
+                tail = &(*tail)->next;
+                num_entries++;
+            }
+            /* Now flatten the chain */
+            entries = (char**)malloc(sizeof(char*)*num_entries);
+            assert(entries);
+            for(i = 0; i < num_entries; i++){
+                struct filelist *old_head;
+                assert(head);
+                old_head = head;
+                head = head->next;
+                entries[i] = old_head->file;
+                free(old_head);
+            }
+        }
+    }
+
+    cb(token, status, num_entries, entries, next_cookie);
+
+    /* Clean up */
+    if (entries){
+        int i;
+        for(i = 0; i < num_entries; i++){
+            free(entries[i]);
+        }
+        free(entries);
+    }
+}
+
+/* send a request for a directory item */
+enum rpc_stat
+nfs_readdir(const fhandle_t *pfh, nfscookie_t cookie,
+        nfs_readdir_cb_t func, uintptr_t token)
+{
+    struct pbuf *pbuf;
+    int pos;
+    /* Initialise the request packet */
+    pbuf = rpcpbuf_init(NFS_NUMBER, NFS_VERSION, NFSPROC_READDIR, &pos);
+    if(pbuf == NULL){
+        return RPCERR_NOBUF;
+    }
+    /* Create the call */
+    pb_write(pbuf, pfh, sizeof(*pfh), &pos);
+    pb_writel(pbuf, cookie, &pos);
+    pb_writel(pbuf, READDIR_BUF_SIZE, &pos); 
+    /* make the call! */
+    return rpc_send(pbuf, pos, _nfs_pcb, &_nfs_readdir_cb, func, token);
+}
+
+