--- conflicted
+++ resolved
@@ -60,11 +60,11 @@
     assert(!"sys_unlink not implemented");
     __builtin_unreachable();
 }
-/* long sys_execve()
+long sys_execve()
 {
     assert(!"sys_execve not implemented");
     __builtin_unreachable();
-} */
+}
 long sys_chdir()
 {
     assert(!"sys_chdir not implemented");
@@ -185,11 +185,11 @@
     assert(!"sys_sync not implemented");
     __builtin_unreachable();
 }
-/*long sys_kill()
+long sys_kill()
 {
     assert(!"sys_kill not implemented");
     __builtin_unreachable();
-}*/
+}
 long sys_rename()
 {
     assert(!"sys_rename not implemented");
@@ -1395,11 +1395,11 @@
     assert(!"sys_kexec_load not implemented");
     __builtin_unreachable();
 }
-/*long sys_waitid()
+long sys_waitid()
 {
     assert(!"sys_waitid not implemented");
     __builtin_unreachable();
-}*/
+}
 long sys_add_key()
 {
     assert(!"sys_add_key not implemented");
@@ -1749,11 +1749,11 @@
     assert(!"sys_unlink not implemented");
     __builtin_unreachable();
 }
-/*long sys_execve()
+long sys_execve()
 {
     assert(!"sys_execve not implemented");
     __builtin_unreachable();
-}*/
+}
 long sys_chdir()
 {
     assert(!"sys_chdir not implemented");
@@ -1819,11 +1819,11 @@
     assert(!"sys_sync not implemented");
     __builtin_unreachable();
 }
-/*long sys_kill()
+long sys_kill()
 {
     assert(!"sys_kill not implemented");
     __builtin_unreachable();
-}*/
+}
 long sys_rename()
 {
     assert(!"sys_rename not implemented");
@@ -2207,11 +2207,11 @@
     assert(!"sys_setfsgid not implemented");
     __builtin_unreachable();
 }
-/* long sys_getdents()
+long sys_getdents()
 {
     assert(!"sys_getdents not implemented");
     __builtin_unreachable();
-} */
+}
 long sys__newselect()
 {
     assert(!"sys__newselect not implemented");
@@ -2555,19 +2555,11 @@
     assert(!"sys_setfsgid32 not implemented");
     __builtin_unreachable();
 }
-<<<<<<< HEAD
-/* long sys_getdents64()
+/*long sys_getdents64()
 {
     assert(!"sys_getdents64 not implemented");
     __builtin_unreachable();
-} */
-=======
-/*long sys_getdents64()
-{
-    assert(!"sys_getdents64 not implemented");
-    __builtin_unreachable();
-}*/
->>>>>>> 4dbd5108
+}*/
 long sys_pivot_root()
 {
     assert(!"sys_pivot_root not implemented");
@@ -2858,11 +2850,11 @@
     assert(!"sys_mq_getsetattr not implemented");
     __builtin_unreachable();
 }
-/*long sys_waitid()
+long sys_waitid()
 {
     assert(!"sys_waitid not implemented");
     __builtin_unreachable();
-}*/
+}
 long sys_socket()
 {
     assert(!"sys_socket not implemented");
