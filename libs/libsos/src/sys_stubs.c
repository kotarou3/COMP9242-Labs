--- conflicted
+++ resolved
@@ -60,6 +60,11 @@
     assert(!"sys_unlink not implemented");
     __builtin_unreachable();
 }
+long sys_execve()
+{
+    assert(!"sys_execve not implemented");
+    __builtin_unreachable();
+}
 long sys_chdir()
 {
     assert(!"sys_chdir not implemented");
@@ -178,6 +183,11 @@
 long sys_sync()
 {
     assert(!"sys_sync not implemented");
+    __builtin_unreachable();
+}
+long sys_kill()
+{
+    assert(!"sys_kill not implemented");
     __builtin_unreachable();
 }
 long sys_rename()
@@ -518,6 +528,11 @@
     assert(!"sys_getitimer not implemented");
     __builtin_unreachable();
 }
+long sys_stat()
+{
+    assert(!"sys_stat not implemented");
+    __builtin_unreachable();
+}
 long sys_lstat()
 {
     assert(!"sys_lstat not implemented");
@@ -688,6 +703,11 @@
     assert(!"sys__llseek not implemented");
     __builtin_unreachable();
 }*/
+long sys_getdents()
+{
+    assert(!"sys_getdents not implemented");
+    __builtin_unreachable();
+}
 long sys__newselect()
 {
     assert(!"sys__newselect not implemented");
@@ -940,13 +960,9 @@
     assert(!"sys_ftruncate64 not implemented");
     __builtin_unreachable();
 }
-<<<<<<< HEAD
-long sys_stat()
-=======
 /*long sys_stat64()
->>>>>>> b09b9135
-{
-    assert(!"sys_stat not implemented");
+{
+    assert(!"sys_stat64 not implemented");
     __builtin_unreachable();
 }*/
 long sys_lstat64()
@@ -1377,6 +1393,11 @@
 long sys_kexec_load()
 {
     assert(!"sys_kexec_load not implemented");
+    __builtin_unreachable();
+}
+long sys_waitid()
+{
+    assert(!"sys_waitid not implemented");
     __builtin_unreachable();
 }
 long sys_add_key()
@@ -1728,6 +1749,11 @@
     assert(!"sys_unlink not implemented");
     __builtin_unreachable();
 }
+long sys_execve()
+{
+    assert(!"sys_execve not implemented");
+    __builtin_unreachable();
+}
 long sys_chdir()
 {
     assert(!"sys_chdir not implemented");
@@ -1791,6 +1817,11 @@
 long sys_sync()
 {
     assert(!"sys_sync not implemented");
+    __builtin_unreachable();
+}
+long sys_kill()
+{
+    assert(!"sys_kill not implemented");
     __builtin_unreachable();
 }
 long sys_rename()
@@ -2051,6 +2082,11 @@
     assert(!"sys_getitimer not implemented");
     __builtin_unreachable();
 }
+long sys_stat()
+{
+    assert(!"sys_stat not implemented");
+    __builtin_unreachable();
+}
 long sys_lstat()
 {
     assert(!"sys_lstat not implemented");
@@ -2169,6 +2205,11 @@
 long sys_setfsgid()
 {
     assert(!"sys_setfsgid not implemented");
+    __builtin_unreachable();
+}
+long sys_getdents()
+{
+    assert(!"sys_getdents not implemented");
     __builtin_unreachable();
 }
 long sys__newselect()
@@ -2404,13 +2445,9 @@
     assert(!"sys_ftruncate64 not implemented");
     __builtin_unreachable();
 }
-<<<<<<< HEAD
-long sys_stat()
-=======
 /*long sys_stat64()
->>>>>>> b09b9135
-{
-    assert(!"sys_stat not implemented");
+{
+    assert(!"sys_stat64 not implemented");
     __builtin_unreachable();
 }*/
 long sys_lstat64()
@@ -2811,6 +2848,11 @@
 long sys_mq_getsetattr()
 {
     assert(!"sys_mq_getsetattr not implemented");
+    __builtin_unreachable();
+}
+long sys_waitid()
+{
+    assert(!"sys_waitid not implemented");
     __builtin_unreachable();
 }
 long sys_socket()
