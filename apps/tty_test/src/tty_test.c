--- conflicted
+++ resolved
@@ -10,11 +10,7 @@
 #include <sys/time.h>
 #include <utils/time.h>
 
-<<<<<<< HEAD
-#define BUF_SIZ 4096 // would go higher, but terminal buffer size limit is 4096
-=======
 #define BUF_SIZ 4096 * 2
->>>>>>> 24c9bf23
 #define SMALL_BUF_SZ 2
 
 char test_str[] = "Basic test string for read/write";
