--- conflicted
+++ resolved
@@ -1,12 +1,5 @@
 #pragma once
 
-<<<<<<< HEAD
-void _kprintf2(const char* colour, const char* fmt, ...);
-
-#define _kprintf(v, colour, ...)        \
-    do {                                \
-        if ((v) < verbose)              \
-=======
 #define KPRINTF_VERBOSITY 5
 
 void _kprintf2(const char* colour, const char* fmt, ...);
@@ -14,7 +7,6 @@
 #define _kprintf(v, colour, ...)        \
     do {                                \
         if ((v) < KPRINTF_VERBOSITY)              \
->>>>>>> 24c9bf23
             _kprintf2(colour, __VA_ARGS__); \
     } while (0)
 
