#pragma once

#include <exception>

#include <stdarg.h>
#include <sys/syscall.h>

#define syscall(...) _syscall(__VA_ARGS__)
#include <boost/thread/future.hpp>
#undef syscall

#include "internal/process/Thread.h"
#include "internal/syscall/helpers.h"

extern "C" {
    #include <sel4/types.h>
}

namespace syscall {

boost::future<int> handle(process::Thread& thread, long number, size_t argc, seL4_Word* argv);
boost::future<int> handle(process::Process& process, long number, size_t argc, seL4_Word* argv);

int exceptionToErrno(std::exception_ptr e) noexcept;

namespace {
<<<<<<< HEAD

=======
    inline boost::future<int> _returnNow(int result) {
        boost::promise<int> promise;
        promise.set_value(result);
        return promise.get_future();
    }
>>>>>>> 37cd4f04

    #define FORWARD_SYSCALL(name, argc)                                                          \
        extern "C" int sys_##name(va_list ap) noexcept {                                         \
            seL4_Word argv[argc];                                                                \
            for (size_t a = 0; a < argc; ++a)                                                    \
                argv[a] = va_arg(ap, seL4_Word);                                                 \
                                                                                                 \
            try {                                                                                \
                auto result = syscall::handle(process::getSosProcess(), SYS_##name, argc, argv); \
                assert(result.is_ready());                                                       \
                return result.get();                                                             \
            } catch (...) {                                                                      \
<<<<<<< HEAD
                return syscall::exceptionToErrno(std::current_exception());                      \
=======
                return -syscall::exceptionToErrno(std::current_exception());                     \
>>>>>>> 37cd4f04
            }                                                                                    \
        }
}

}<|MERGE_RESOLUTION|>--- conflicted
+++ resolved
@@ -24,15 +24,7 @@
 int exceptionToErrno(std::exception_ptr e) noexcept;
 
 namespace {
-<<<<<<< HEAD
 
-=======
-    inline boost::future<int> _returnNow(int result) {
-        boost::promise<int> promise;
-        promise.set_value(result);
-        return promise.get_future();
-    }
->>>>>>> 37cd4f04
 
     #define FORWARD_SYSCALL(name, argc)                                                          \
         extern "C" int sys_##name(va_list ap) noexcept {                                         \
@@ -45,11 +37,7 @@
                 assert(result.is_ready());                                                       \
                 return result.get();                                                             \
             } catch (...) {                                                                      \
-<<<<<<< HEAD
-                return syscall::exceptionToErrno(std::current_exception());                      \
-=======
                 return -syscall::exceptionToErrno(std::current_exception());                     \
->>>>>>> 37cd4f04
             }                                                                                    \
         }
 }
