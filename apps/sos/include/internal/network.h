/*
 * Copyright 2014, NICTA
 *
 * This software may be distributed and modified according to the terms of
 * the BSD 2-Clause license. Note that NO WARRANTY is provided.
 * See "LICENSE_BSD2.txt" for details.
 *
 * @TAG(NICTA_BSD)
 */

#ifndef NETWORK_H
#define NETWORK_H

<<<<<<< HEAD
extern "C" {
    #include <sel4/types.h>
};
#include <nfs/nfs.h>


extern nfs::fhandle_t mnt_point;
=======
#include <sel4/types.h>
>>>>>>> 43af59b3

/**
 * Initialises the network stack
 * @param[in] interrupt_ep The asynchronous endpoint that the
 *                         driver should use for registering IRQs
 */
extern void network_init(seL4_CPtr interrupt_ep);

/**
 * Allows the network driver to handle any pending events
 */
extern void network_irq(void);

#endif<|MERGE_RESOLUTION|>--- conflicted
+++ resolved
@@ -11,17 +11,7 @@
 #ifndef NETWORK_H
 #define NETWORK_H
 
-<<<<<<< HEAD
-extern "C" {
-    #include <sel4/types.h>
-};
-#include <nfs/nfs.h>
-
-
-extern nfs::fhandle_t mnt_point;
-=======
 #include <sel4/types.h>
->>>>>>> 43af59b3
 
 /**
  * Initialises the network stack
