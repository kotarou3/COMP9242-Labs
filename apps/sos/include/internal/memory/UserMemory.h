--- conflicted
+++ resolved
@@ -1,14 +1,10 @@
 #pragma once
 
-<<<<<<< HEAD
-=======
 #include <iterator>
 #include <string>
 #include <type_traits>
->>>>>>> 24c9bf23
 #include <utility>
 #include <vector>
-#include <string>
 
 #include "internal/memory/PageDirectory.h"
 #include "internal/process/Thread.h"
@@ -19,16 +15,6 @@
     public:
         UserMemory(process::Process& process, vaddr_t address);
 
-<<<<<<< HEAD
-        void read(uint8_t* to, size_t bytes, bool bypassAttributes = false);
-        std::string readString(bool bypassAttributes = false);
-
-        void write(const uint8_t* from, size_t bytes, bool bypassAttributes = false);
-        template <typename T>
-        void write(const T from, const T to, bool bypassAttributes = false) {
-            auto map = _mapIn(to - from, Attributes{.read = false, .write = true}, bypassAttributes);
-            std::copy(from, to, map.first);
-=======
         std::string readString(bool bypassAttributes = false);
 
         template <typename It, typename = std::enable_if_t<std::is_pod<typename std::iterator_traits<It>::value_type>::value>>
@@ -47,7 +33,6 @@
                 length, Attributes{.read = false, .write = true}, bypassAttributes
             );
             std::copy(begin, end, map.first);
->>>>>>> 24c9bf23
         }
 
         template <typename T>
@@ -65,21 +50,8 @@
         }
 
         template <typename T>
-        std::vector<T> get(size_t length, bool bypassAttributes = false) {
-            std::vector<T> result(length);
-            read(reinterpret_cast<uint8_t*>(result.data()), length * sizeof(T), bypassAttributes);
-            return result;
-        }
-
-        template <typename T>
         void set(const T& value, bool bypassAttributes = false) {
             write(&value, &value + 1, bypassAttributes);
-        }
-
-        template <typename T>
-        std::pair<T*, ScopedMapping> mapIn(size_t length, Attributes attributes, bool bypassAttributes = false) {
-            auto map = _mapIn(length * sizeof(T), attributes, bypassAttributes);
-            return std::make_pair(reinterpret_cast<T*>(map.first), std::move(map.second));
         }
 
         template <typename T>
