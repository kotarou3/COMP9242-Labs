#include <stdexcept>
#include <string>

#include <assert.h>
#include <errno.h>

#define syscall(...) _syscall(__VA_ARGS__)
// Includes missing from inline_executor.hpp
#include <boost/thread/thread.hpp>
#include <boost/thread/concurrent_queues/sync_queue.hpp>

#include <boost/thread/executors/inline_executor.hpp>
#undef syscall

#include "internal/memory/layout.h"
#include "internal/process/Thread.h"
#include "internal/syscall/syscall.h"
#include "internal/fs/FileDescriptor.h"

extern "C" {
    #include <sos.h>
    #include <sel4/sel4.h>

    #define verbose 5
    #include "internal/sys/debug.h"
    #include "internal/sys/panic.h"
}

namespace process {

namespace {
    boost::inline_executor _asyncSyscallExecutor;
}

////////////
// Thread //
////////////

Thread::Thread(std::shared_ptr<Process> process, seL4_CPtr faultEndpoint, seL4_Word faultEndpointBadge, memory::vaddr_t entryPoint):
    _process(process),
    _stack(_process->maps.insert(
        0, memory::STACK_PAGES,
        memory::Attributes{.read = true, .write = true},
        memory::Mapping::Flags{.shared = false, .fixed = false, .stack = true}
    )),
    _ipcBuffer(_process->maps.insert(
        0, 1,
        memory::Attributes{.read = true, .write = true},
        memory::Mapping::Flags{.shared = false}
    ))
{
    const memory::MappedPage& ipcBufferMappedPage = _process->pageDirectory.allocateAndMap(
        _ipcBuffer.getAddress(),
        memory::Attributes{.read = true, .write = true}
    );

    // Copy the fault endpoint to the user app to allow IPC
    _faultEndpoint = cspace_mint_cap(
        _process->_cspace.get(), cur_cspace,
        faultEndpoint, seL4_AllRights,
        seL4_CapData_Badge_new(faultEndpointBadge)
    );
    if (_faultEndpoint == CSPACE_NULL)
        throw std::runtime_error("Failed to mint user fault endpoint");
    assert(_faultEndpoint == SOS_IPC_EP_CAP);

    // Configure the TCB
    int err = seL4_TCB_Configure(
        _tcbCap.get(), _faultEndpoint, 0,
        _process->_cspace->root_cnode, seL4_NilData,
        _process->pageDirectory.getCap(), seL4_NilData,
        ipcBufferMappedPage.getAddress(), ipcBufferMappedPage.getPage().getCap()
    );
    if (err != seL4_NoError) {
        assert(cspace_delete_cap(_process->_cspace.get(), _faultEndpoint) == CSPACE_NOERROR);
        throw std::runtime_error("Failed to configure the TCB: " + std::to_string(err));
    }

    // Start the thread
    seL4_UserContext context = {
        .pc = entryPoint,
        .sp = _stack.getEnd()
    };
    err = seL4_TCB_WriteRegisters(_tcbCap.get(), true, 0, 2, &context);
    if (err != seL4_NoError) {
        assert(cspace_delete_cap(_process->_cspace.get(), _faultEndpoint) == CSPACE_NOERROR);
        throw std::runtime_error("Failed to start the thread: " + std::to_string(err));
    }
}

Thread::~Thread() {
    // If we haven't been moved away, free the fault endpoint
    if (_tcbCap)
        assert(cspace_delete_cap(_process->_cspace.get(), _faultEndpoint) == CSPACE_NOERROR);
}

void Thread::handleFault(const seL4_MessageInfo_t& message) noexcept {
    switch (seL4_MessageInfo_get_label(message)) {
        case seL4_VMFault: {
            memory::vaddr_t pc = seL4_GetMR(0);
            memory::vaddr_t address = seL4_GetMR(1);

            // MR 3 contains data fault status register
            // http://infocenter.arm.com/help/topic/com.arm.doc.100511_0401_10_en/ric1447333676062.html

            memory::Attributes faultType = {0};
            if (seL4_GetMR(2))
                faultType.execute = true;
            if (seL4_GetMR(3) & (1 << 11))
                faultType.write = true;
            else
                faultType.read = true;

            uint8_t status = ((seL4_GetMR(3) & (1 << 12)) >> (12 - 5)) |
                ((seL4_GetMR(3) & (1 << 10)) >> (10 - 4)) |
                (seL4_GetMR(3) & 0b1111);
            if (status == 0b000001) {
                kprintf(0, "Would raise SIGBUS, but not implemented yet - halting thread\n");
                break;
            } else if (status != 0b000101 && status != 0b000111) {
                kprintf(0, "Unknown status flag: %02x\n", status);
            }

            try {
                _process->handlePageFault(address, faultType);
                seL4_MessageInfo_t reply = seL4_MessageInfo_new(0, 0, 0, 0);
                seL4_Reply(reply);
            } catch (const std::exception& e) {
                kprintf(1, "Caught %s\n", e.what());

                kprintf(
                    0, "Segmentation fault at 0x%08x, pc = 0x%08x, %c%c%c\n",
                    address, pc,
                    faultType.read ? 'r' : '-',
                    faultType.write ? 'w' : '-',
                    faultType.execute ? 'x' : '-'
                );

                kprintf(0, "Would raise SIGSEGV, but not implemented yet - halting thread\n");
            }

            break;
        }

        case seL4_NoFault: { // Syscall
            auto result = syscall::handle(
                *this,
                seL4_GetMR(0),
                seL4_MessageInfo_get_length(message) - 1,
                &seL4_GetIPCBuffer()->msg[1]
            );
            if (result.is_ready()) {
                seL4_MessageInfo_t reply = seL4_MessageInfo_new(0, 0, 0, 1);
                seL4_SetMR(0, result.get());
                seL4_Reply(reply);
            } else {
                seL4_CPtr replyCap = cspace_save_reply_cap(cur_cspace);
                if (replyCap == CSPACE_NULL) {
                    seL4_MessageInfo_t reply = seL4_MessageInfo_new(0, 0, 0, 1);
                    seL4_SetMR(0, -ENOMEM);
                    seL4_Reply(reply);
                    break;
                }

                result.then(_asyncSyscallExecutor, [replyCap](boost::future<int> result) {
                    seL4_MessageInfo_t reply = seL4_MessageInfo_new(0, 0, 0, 1);
                    seL4_SetMR(0, result.get());
                    seL4_Send(replyCap, reply);

                    assert(cspace_free_slot(cur_cspace, replyCap) == CSPACE_NOERROR);
                });
            }
            break;
        }

        default:
            kprintf(0, "Unknown fault type %u\n", seL4_MessageInfo_get_label(message));
            break;
    }
}

/////////////
// Process //
/////////////

Process::Process():
    maps([this](memory::vaddr_t address) {this->pageDirectory.unmap(address);}),
    isSosProcess(false),

    // Create a simple 1 level CSpace
    _cspace(cspace_create(1), [](cspace_t* cspace) {assert(cspace_destroy(cspace) == CSPACE_NOERROR);})
{
    if (!_cspace)
        throw std::runtime_error("Failed to create CSpace");
    fdTable = fs::FDTable{};
}

Process::Process(bool isSosProcess):
    pageDirectory(seL4_CapInitThreadPD),
    maps([this](memory::vaddr_t address) {this->pageDirectory.unmap(address);}),
    isSosProcess(isSosProcess),
    _cspace(cur_cspace, [](cspace_t*) {})
{
    assert(isSosProcess);

    // Reserve areas of memory already in-use
    // TODO: Do better
    memory::Mapping::Flags flags = {0};
    flags.fixed = true;
    flags.reserved = true;
<<<<<<< HEAD
    maps.insert(0, memory::MMAP_START / PAGE_SIZE, memory::Attributes{}, flags);
    fdTable = fs::FDTable{};
=======
    maps.insert(0, memory::MMAP_START / PAGE_SIZE, memory::Attributes{}, flags).release();
>>>>>>> 0d32c4f3
}

void Process::handlePageFault(memory::vaddr_t address, memory::Attributes cause) {
    address = memory::pageAlign(address);
    const memory::Mapping& map = maps.lookup(address);

    if (map.flags.reserved)
        throw std::runtime_error("Attempted to access a reserved address");
    if (map.flags.stack && address == map.start)
        throw std::runtime_error("Attempted to access the stack guard page");

    if (cause.execute && !map.attributes.execute)
        throw std::runtime_error("Attempted to execute a non-executable region");
    if (cause.read && !map.attributes.read)
        throw std::runtime_error("Attempted to read from a non-readable region");
    if (cause.write && !map.attributes.write)
        throw std::runtime_error("Attempted to write to a non-writeable region");

    auto page = pageDirectory.lookup(address, true);
    if (!page)
        pageDirectory.allocateAndMap(address, map.attributes);
}

Process& getSosProcess() noexcept {
    static Process sosProcess(true);
    return sosProcess;
}

}<|MERGE_RESOLUTION|>--- conflicted
+++ resolved
@@ -208,12 +208,8 @@
     memory::Mapping::Flags flags = {0};
     flags.fixed = true;
     flags.reserved = true;
-<<<<<<< HEAD
-    maps.insert(0, memory::MMAP_START / PAGE_SIZE, memory::Attributes{}, flags);
+    maps.insert(0, memory::MMAP_START / PAGE_SIZE, memory::Attributes{}, flags).release();
     fdTable = fs::FDTable{};
-=======
-    maps.insert(0, memory::MMAP_START / PAGE_SIZE, memory::Attributes{}, flags).release();
->>>>>>> 0d32c4f3
 }
 
 void Process::handlePageFault(memory::vaddr_t address, memory::Attributes cause) {
