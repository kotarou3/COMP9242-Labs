--- conflicted
+++ resolved
@@ -199,12 +199,8 @@
     _cspace(cspace_create(1), [](cspace_t* cspace) {assert(cspace_destroy(cspace) == CSPACE_NOERROR);})
 {
     if (!_cspace)
-<<<<<<< HEAD
-        throw std::runtime_error("Failed to create CSpace");
+        throw std::system_error(ENOMEM, std::system_category(), "Failed to create CSpace");
     fdTable = fs::FDTable{};
-=======
-        throw std::system_error(ENOMEM, std::system_category(), "Failed to create CSpace");
->>>>>>> c9ef746c
 }
 
 Process::Process(bool isSosProcess):
