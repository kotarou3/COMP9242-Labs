#include <stdexcept>
#include <string>
#include <system_error>
#include <assert.h>

#include "internal/memory/FrameTable.h"
#include "internal/memory/PageDirectory.h"
#include "internal/fs/File.h"

extern "C" {
    #include <cspace/cspace.h>
    #include <sel4/sel4.h>

    #include "internal/ut_manager/ut.h"
}

namespace memory {

///////////////////
// PageDirectory //
///////////////////

PageDirectory::PageDirectory(seL4_ARM_PageDirectory cap):
    // Externally managed cap, so set it's memory to 0
    _cap(0, cap)
{}

PageDirectory::~PageDirectory() {
    // Clear the page tables first, since they are using the page directory
    _tables.clear();

    // Leak the cap if it's externally managed
    if (_cap.getMemory() == 0)
        _cap.release();
}

<<<<<<< HEAD
boost::future<const MappedPage&> PageDirectory::allocateAndMap(vaddr_t address, Attributes attributes, bool pinned) {
    return FrameTable::alloc(pinned).then(fs::asyncExecutor, [=] (auto page) -> const MappedPage& {
        return this->map(page.get(), address, attributes);
    });
=======
void PageDirectory::reservePages(vaddr_t from, vaddr_t to) {
    from = pageTableAlign(from);
    for (vaddr_t address = from; from < to; from += PAGE_TABLE_SIZE) {
        auto table = _tables.find(_toIndex(address));
        if (table == _tables.end()) {
            table = _tables.emplace(
                std::piecewise_construct,
                std::forward_as_tuple(_toIndex(address)),
                std::forward_as_tuple(*this, _toIndex(address))
            ).first;
        }

        table->second.reservePages();
    }
}

const MappedPage& PageDirectory::allocateAndMap(vaddr_t address, Attributes attributes) {
    return map(FrameTable::alloc(), address, attributes);
>>>>>>> 4dbd5108
}

const MappedPage& PageDirectory::map(Page page, vaddr_t address, Attributes attributes) {
    auto table = _tables.find(_toIndex(address));
    if (table == _tables.end()) {
        table = _tables.emplace(
            std::piecewise_construct,
            std::forward_as_tuple(_toIndex(address)),
            std::forward_as_tuple(*this, _toIndex(address))
        ).first;
    }

    return table->second.map(std::move(page), address, attributes);
}

void PageDirectory::unmap(vaddr_t address) {
    _tables.at(_toIndex(address)).unmap(address);
}

const MappedPage* PageDirectory::lookup(vaddr_t address, bool noThrow) const {
    auto table = _tables.find(_toIndex(address));
    if (table == _tables.end()) {
        if (noThrow)
            return nullptr;
        throw std::invalid_argument("Address is not mapped");
    }

    return table->second.lookup(address, noThrow);
}

///////////////
// PageTable //
///////////////

PageTable::PageTable(PageDirectory& parent, vaddr_t baseAddress):
    _parent(parent),
    _baseAddress(baseAddress)
{
    int err = seL4_ARM_PageTable_Map(_cap.get(), _parent.getCap(), baseAddress, seL4_ARM_Default_VMAttributes);
    if (err != seL4_NoError)
        throw std::system_error(ENOMEM, std::system_category(), "Failed to map in seL4 page table: " + std::to_string(err));
}

PageTable::~PageTable() {
    // Clear the pages first, since they're using the page table
    _pages.clear();

    // If we haven't been moved away, unmap the page table
    if (_cap)
        assert(seL4_ARM_PageTable_Unmap(_cap.get()) == seL4_NoError);
}

void PageTable::reservePages() {
    _pages.reserve(PAGE_TABLE_SIZE / PAGE_SIZE);
}

const MappedPage& PageTable::map(Page page, vaddr_t address, Attributes attributes) {
    _checkAddress(address);

    if (_pages.count(_toIndex(address)) == 0) {
        auto result = _pages.emplace(
            std::piecewise_construct,
            std::forward_as_tuple(_toIndex(address)),
            std::forward_as_tuple(
                std::move(page),
                _parent,
                address,
                attributes
            )
        );

        return result.first->second;
    } else {
        throw std::invalid_argument("Address is already mapped");
    }
}

void PageTable::unmap(vaddr_t address) {
    _checkAddress(address);
    _pages.erase(_toIndex(address));
}

const MappedPage* PageTable::lookup(vaddr_t address, bool noThrow) const {
    _checkAddress(address);

    auto page = _pages.find(_toIndex(address));
    if (page == _pages.end()) {
        if (noThrow)
            return nullptr;
        throw std::invalid_argument("Address is not mapped");
    } else {
        return &page->second;
    }
}

void PageTable::_checkAddress(vaddr_t address) const {
    if (memory::pageAlign(address) != address)
        throw std::invalid_argument("Address is not aligned");
    if ((address & _baseAddress) != _baseAddress)
        throw std::invalid_argument("Address does not belong to this page table");
}

////////////////
// MappedPage //
////////////////

void MappedPage::enableReference(const PageDirectory& pd) const {
    FrameTable::Frame& f = *getPage()._frame;
    f.referenced = true;
    getPage().referenced = true;
    assert(seL4_ARM_Page_Map(
            getPage().getCap(), pd.getCap(),
            getAddress(), seL4Rights(), seL4Attributes()
    ) == seL4_NoError);
}

MappedPage::MappedPage(Page page, PageDirectory& directory, vaddr_t address, Attributes attributes):
    _page(std::move(page)),
    _address(address),
    _attributes(attributes)
{

    int err = seL4_ARM_Page_Map(
        _page.getCap(), directory.getCap(), address,
        seL4Rights(), seL4Attributes()
    );
    if (err != seL4_NoError)
        throw std::system_error(ENOMEM, std::system_category(), "Failed to map in page: " + std::to_string(err));
}

seL4_CapRights MappedPage::seL4Rights() const {
    int rights = 0;
    if (_attributes.read)
        rights |= seL4_CanRead;
    if (_attributes.write)
        rights |= seL4_CanRead | seL4_CanWrite; // ARM requires read permissions to write
    if (_attributes.execute)
        rights |= seL4_CanRead; // XXX: No execute right on our version of seL4
    return static_cast<seL4_CapRights>(rights);
}

seL4_ARM_VMAttributes MappedPage::seL4Attributes() const {
    int vmAttributes = seL4_ARM_Default_VMAttributes;
    if (!_attributes.execute)
        vmAttributes |= seL4_ARM_ExecuteNever;
    if (_attributes.notCacheable)
        vmAttributes &= ~seL4_ARM_PageCacheable;
    return static_cast<seL4_ARM_VMAttributes>(vmAttributes);
}

MappedPage::~MappedPage() {
    // If we haven't been moved away, unmap the page
    if (_page)
        assert(seL4_ARM_Page_Unmap(_page.getCap()) == seL4_NoError);
}

}<|MERGE_RESOLUTION|>--- conflicted
+++ resolved
@@ -34,12 +34,6 @@
         _cap.release();
 }
 
-<<<<<<< HEAD
-boost::future<const MappedPage&> PageDirectory::allocateAndMap(vaddr_t address, Attributes attributes, bool pinned) {
-    return FrameTable::alloc(pinned).then(fs::asyncExecutor, [=] (auto page) -> const MappedPage& {
-        return this->map(page.get(), address, attributes);
-    });
-=======
 void PageDirectory::reservePages(vaddr_t from, vaddr_t to) {
     from = pageTableAlign(from);
     for (vaddr_t address = from; from < to; from += PAGE_TABLE_SIZE) {
@@ -56,9 +50,10 @@
     }
 }
 
-const MappedPage& PageDirectory::allocateAndMap(vaddr_t address, Attributes attributes) {
-    return map(FrameTable::alloc(), address, attributes);
->>>>>>> 4dbd5108
+boost::future<const MappedPage&> PageDirectory::allocateAndMap(vaddr_t address, Attributes attributes, bool isLocked) {
+    return FrameTable::alloc(isLocked).then(fs::asyncExecutor, [=] (auto page) -> const MappedPage& {
+        return this->map(page.get(), address, attributes);
+    });
 }
 
 const MappedPage& PageDirectory::map(Page page, vaddr_t address, Attributes attributes) {
@@ -165,28 +160,27 @@
 // MappedPage //
 ////////////////
 
-void MappedPage::enableReference(const PageDirectory& pd) const {
-    FrameTable::Frame& f = *getPage()._frame;
-    f.referenced = true;
-    getPage().referenced = true;
-    assert(seL4_ARM_Page_Map(
-            getPage().getCap(), pd.getCap(),
-            getAddress(), seL4Rights(), seL4Attributes()
-    ) == seL4_NoError);
-}
-
 MappedPage::MappedPage(Page page, PageDirectory& directory, vaddr_t address, Attributes attributes):
     _page(std::move(page)),
     _address(address),
     _attributes(attributes)
 {
+    enableReference(directory);
+}
+
+void MappedPage::enableReference(PageDirectory& directory) {
+    assert(_page._status == Page::Status::UNREFERENCED);
 
     int err = seL4_ARM_Page_Map(
-        _page.getCap(), directory.getCap(), address,
+        _page.getCap(), directory.getCap(), _address,
         seL4Rights(), seL4Attributes()
     );
     if (err != seL4_NoError)
         throw std::system_error(ENOMEM, std::system_category(), "Failed to map in page: " + std::to_string(err));
+
+    _page._status = Page::Status::REFERENCED;
+    if (_page._resident.frame)
+        _page._resident.frame->isReferenced = true;
 }
 
 seL4_CapRights MappedPage::seL4Rights() const {
@@ -197,6 +191,7 @@
         rights |= seL4_CanRead | seL4_CanWrite; // ARM requires read permissions to write
     if (_attributes.execute)
         rights |= seL4_CanRead; // XXX: No execute right on our version of seL4
+
     return static_cast<seL4_CapRights>(rights);
 }
 
@@ -206,13 +201,19 @@
         vmAttributes |= seL4_ARM_ExecuteNever;
     if (_attributes.notCacheable)
         vmAttributes &= ~seL4_ARM_PageCacheable;
+
     return static_cast<seL4_ARM_VMAttributes>(vmAttributes);
 }
 
 MappedPage::~MappedPage() {
     // If we haven't been moved away, unmap the page
-    if (_page)
-        assert(seL4_ARM_Page_Unmap(_page.getCap()) == seL4_NoError);
+    if (_page) {
+        if (_page._status == Page::Status::REFERENCED)
+            assert(seL4_ARM_Page_Unmap(_page.getCap()) == seL4_NoError);
+        else
+            assert(_page._status == Page::Status::UNREFERENCED);
+        // TODO: Deal with swapped out pages
+    }
 }
 
 }