--- conflicted
+++ resolved
@@ -3,8 +3,6 @@
 #include <limits.h>
 
 #include "internal/memory/UserMemory.h"
-#include "../../include/internal/memory/UserMemory.h"
-#include <boost/format.hpp>
 
 namespace memory {
 
@@ -84,10 +82,6 @@
         return std::make_pair(reinterpret_cast<uint8_t*>(map.getAddress() + startPadding), std::move(map));
     }
 } catch (const std::invalid_argument& e) {
-<<<<<<< HEAD
-    printf("User memory was %p\n", (void*)_address);
-=======
->>>>>>> 37cd4f04
     std::throw_with_nested(std::system_error(EFAULT, std::system_category(), "Failed to map in user memory"));
 }
 
