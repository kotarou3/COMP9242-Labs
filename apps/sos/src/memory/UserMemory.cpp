#include <algorithm>
#include <limits.h>

#include "internal/memory/UserMemory.h"

namespace memory {

UserMemory::UserMemory(process::Process& process, vaddr_t address):
    _process(process),
    _address(address)
{}

std::vector<uint8_t> UserMemory::read(size_t bytes, bool bypassAttributes) {
    std::vector<uint8_t> result(bytes);
    read(result.data(), bytes, bypassAttributes);
    return result;
}

void UserMemory::read(uint8_t* to, size_t bytes, bool bypassAttributes) {
    auto map = _mapIn(bytes, Attributes{.read = true}, bypassAttributes);

    const uint8_t* start = reinterpret_cast<const uint8_t*>(map.getAddress() + pageOffset(_address));
    std::copy(
        start, start + bytes,
        to
    );
}

<<<<<<< HEAD
std::string UserMemory::readString(size_t max_size, bool bypassAttributes) {
    auto result = read(max_size, bypassAttributes);
    auto end = result.cfind('\0');
    if (end == result.cend())
        throw std::runtime_error("Attempted to map in a string that was either longer than allowed or was not null terminated");
    return std::string(result.cbegin(), end);
}

void UserMemory::write(uint8_t* from, size_t bytes, bool bypassAttributes) {
=======
void UserMemory::write(const uint8_t* from, size_t bytes, bool bypassAttributes) {
>>>>>>> 0d32c4f3
    auto map = _mapIn(bytes, Attributes{.read = false, .write = true}, bypassAttributes);
    std::copy(
        from, from + bytes,
        reinterpret_cast<uint8_t*>(map.getAddress() + pageOffset(_address))
    );
}

ScopedMapping UserMemory::_mapIn(size_t bytes, Attributes attributes, bool bypassAttributes) {
    size_t startPadding = pageOffset(_address);
    vaddr_t alignedAddress = _address - startPadding;
    size_t pages = numPages(bytes + startPadding);

    // Make sure all the pages are allocated in the target process
    for (size_t p = 0; p < pages; ++p) {
        _process.handlePageFault(
            alignedAddress + p * PAGE_SIZE,
            bypassAttributes ? Attributes{} : attributes
        );
    }

    // Allocate some space in SOS' virtual memory for the target pages
    auto map = process::getSosProcess().maps.insert(
        0, pages,
        attributes, Mapping::Flags{.shared = false}
    );

    // Map in a copy of the process' pages into the SOS process
    for (size_t p = 0; p < pages; ++p) {
        auto page = _process.pageDirectory.lookup(alignedAddress + p * PAGE_SIZE)->getPage().copy();
        process::getSosProcess().pageDirectory.map(
            std::move(page), map.getAddress() + p * PAGE_SIZE,
            attributes
        );
    }

    return map;
}

}<|MERGE_RESOLUTION|>--- conflicted
+++ resolved
@@ -26,7 +26,6 @@
     );
 }
 
-<<<<<<< HEAD
 std::string UserMemory::readString(size_t max_size, bool bypassAttributes) {
     auto result = read(max_size, bypassAttributes);
     auto end = result.cfind('\0');
@@ -35,10 +34,7 @@
     return std::string(result.cbegin(), end);
 }
 
-void UserMemory::write(uint8_t* from, size_t bytes, bool bypassAttributes) {
-=======
 void UserMemory::write(const uint8_t* from, size_t bytes, bool bypassAttributes) {
->>>>>>> 0d32c4f3
     auto map = _mapIn(bytes, Attributes{.read = false, .write = true}, bypassAttributes);
     std::copy(
         from, from + bytes,
