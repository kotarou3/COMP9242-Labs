#include <string>
#include <system_error>
#include <vector>
#include <assert.h>

#include "internal/memory/FrameTable.h"
#include "internal/memory/PageDirectory.h"
#include "internal/process/Thread.h"
#include "internal/memory/Swap.h"
#include "../../include/internal/memory/FrameTable.h"

extern "C" {
    #include <cspace/cspace.h>
    #include "internal/ut_manager/ut.h"
}

namespace memory {
namespace FrameTable {

namespace {
    Frame* _table;
    paddr_t _start, _end;
    size_t _npages, _frameCount;

    inline Frame& _getFrame(paddr_t address) {
        assert(_start <= address && address < _end);
        return _table[(address - _start) / PAGE_SIZE];
    }
}

inline paddr_t Frame::getAddress() const {
    return _start + ((this - _table) * PAGE_SIZE);
}

void init(paddr_t start, paddr_t end) {
    _start = start;
    _end = end;

    _frameCount = numPages(end - start);
    size_t frameTableSize = _frameCount * sizeof(Frame);
    _npages = numPages(frameTableSize);

    // Allocate a place in virtual memory to place the frame table
    auto tableMap = process::getSosProcess().maps.insert(
        0, _npages,
        Attributes{.read = true, .write = true},
        Mapping::Flags{.shared = false}
    );
    _table = reinterpret_cast<Frame*>(tableMap.getAddress());

    // Allocate the frame table
    std::vector<std::pair<paddr_t, vaddr_t>> frameTableAddresses;
    frameTableAddresses.reserve(_npages);
    for (size_t p = 0; p < _npages; ++p) {
        paddr_t phys = ut_alloc(seL4_PageBits);
        vaddr_t virt = tableMap.getAddress() + (p * PAGE_SIZE);

        process::getSosProcess().pageDirectory.map(
            Page(phys), virt,
            Attributes{.read = true, .write = true}
        );

        frameTableAddresses.push_back(std::make_pair(phys, virt));
    }

    // Construct the frames
    for (size_t p = 0; p < _frameCount; ++p)
        new(&_table[p]) Frame;

    // Connect the frame table frames to the pages
    for (const auto& pair : frameTableAddresses) {
        Frame& frame = _getFrame(pair.first);
        frame.pages = const_cast<Page*>(&process::getSosProcess().pageDirectory.lookup(pair.second)->_page);
        frame.pages->_frame = &frame;
    }

    // Check the allocations were correct
    assert(_table[0].getAddress() == start);
    assert(_table[_frameCount - 1].getAddress() == end - PAGE_SIZE);

    tableMap.release();
}

void Frame::disableReference() {
    referenced = false;
    // unmap all the pages associated with said frame
    Page* current = pages;
    while (current != nullptr) {
        assert(seL4_ARM_Page_Unmap(current->getCap()) == seL4_NoError);
        current->referenced = false;
        current = current->_next;
    }
}

boost::future<Page> alloc(bool locked) {
    paddr_t address = ut_alloc_safe(seL4_PageBits);
    if (!address) {
        static unsigned int clock = -1;
<<<<<<< HEAD
        std::vector<Page*> toSwap;
        for (auto i = 0U; i < Swap::swap_pages; ++i) {
            while (_table[clock = (clock + 1) % _frameCount].referenced || _table[clock].locked
                || _table[clock].pages == nullptr)
                if (!_table[clock].locked && _table[clock].pages != nullptr)
                    _table[clock].disableReference();
            toSwap.push_back(_table[clock].pages);
        }

        return memory::Swap::get().swapout(toSwap).then(fs::asyncExecutor, [=] (auto id) {
            auto result = id.get();
            for (auto i = 0U; i < Swap::swap_pages; ++i) {
                auto current = toSwap[i];
                paddr_t address = current->_frame->getAddress();
                while (current != nullptr) {
                    current->swapOut(result * Swap::swap_pages + i);
                    current = current->_next;
                }
                ut_free(address, seL4_PageBits);
=======
        while (_table[clock = (clock + 1) % _frameCount].referenced || _table[clock].locked || _table[clock].pages == nullptr)
            if (!_table[clock].locked && _table[clock].pages != nullptr)
                _table[clock].disableReference();

        Page* page = _table[clock].pages;
        return memory::Swap::get().swapout(*page).then(fs::asyncExecutor, [=] (auto id) {
            Page* current = page;
            while (current != nullptr) {
                current->_frame = reinterpret_cast<Frame*>(id.get());
                current->_paged = true;
                current = current->_next;
>>>>>>> 81e2c27e
            }
            paddr_t address = ut_alloc(seL4_PageBits);
            assert(address);
            Frame& frame = _getFrame(address);
            frame.pages = nullptr;
            frame.locked = locked;
            frame.referenced = true;
            return Page(frame);
        });
    }
    _getFrame(address).locked = locked;
    return boost::make_ready_future(Page(_getFrame(address)));
}

Page alloc(paddr_t address) {
    return Page(address);
}

}

Page::Page(FrameTable::Frame& frame):
    Page(frame.getAddress())
{
    _frame = &frame;

    assert(_frame->pages == nullptr);
    _frame->pages = this;
}

Page::Page(paddr_t address):
    _frame(nullptr),
    _prev(nullptr),
    _next(nullptr)
{
    int err = cspace_ut_retype_addr(
        address,
        seL4_ARM_SmallPageObject, seL4_PageBits,
        cur_cspace, &_cap
    );
    if (err != seL4_NoError)
        throw std::system_error(ENOMEM, std::system_category(), "Failed to retype to a seL4 page: " + std::to_string(err));

    // The CSpace library should never return a 0 cap
    assert(_cap != 0);
}

Page::~Page() {
    if (_cap) {
        assert(cspace_delete_cap(cur_cspace, _cap) == CSPACE_NOERROR);

        if (_frame) {
            if (_frame->pages == this) {
                assert(!_prev);
                _frame->pages = _next;
            } else {
                assert(_prev);
            }

            if (!_frame->pages)
                // We were the last copy, so free the frame
                ut_free(_frame->getAddress(), seL4_PageBits);
        }

        if (_prev)
            _prev->_next = _next;
        if (_next)
            _next->_prev = _prev;
    }
}

Page::Page(const Page& other):
    _frame(other._frame),
    _prev(const_cast<Page*>(&other)),
    _next(other._next)
{
    _cap = cspace_copy_cap(cur_cspace, cur_cspace, other._cap, seL4_AllRights);
    if (_cap == CSPACE_NULL)
        throw std::system_error(ENOMEM, std::system_category(), "Failed to copy page cap");
    assert(_cap != 0);

    _prev->_next = this;
    if (_next)
        _next->_prev = this;
}

Page::Page(Page&& other) noexcept {
    *this = std::move(other);
}

Page& Page::operator=(Page&& other) noexcept {
    _cap = std::move(other._cap);
    _frame = std::move(other._frame);
    _prev = std::move(other._prev);
    _next = std::move(other._next);

    other._cap = 0;
    other._frame = nullptr;
    other._prev = nullptr;
    other._next = nullptr;

    if (_frame) {
        if (_frame->pages == &other) {
            assert(!_prev);
            _frame->pages = this;
        } else {
            assert(_prev);
        }
    }

    if (_prev) {
        assert(_prev->_next == &other);
        _prev->_next = this;
    }
    if (_next) {
        assert(_next->_prev == &other);
        _next->_prev = this;
    }

    return *this;
}

void Page::swapOut(unsigned int id) {
    _frame = reinterpret_cast<FrameTable::Frame*>(id);
    _paged = true;
    if (_cap)
        assert(cspace_delete_cap(cur_cspace, _cap) == CSPACE_NOERROR);
}

}<|MERGE_RESOLUTION|>--- conflicted
+++ resolved
@@ -7,7 +7,6 @@
 #include "internal/memory/PageDirectory.h"
 #include "internal/process/Thread.h"
 #include "internal/memory/Swap.h"
-#include "../../include/internal/memory/FrameTable.h"
 
 extern "C" {
     #include <cspace/cspace.h>
@@ -96,7 +95,6 @@
     paddr_t address = ut_alloc_safe(seL4_PageBits);
     if (!address) {
         static unsigned int clock = -1;
-<<<<<<< HEAD
         std::vector<Page*> toSwap;
         for (auto i = 0U; i < Swap::swap_pages; ++i) {
             while (_table[clock = (clock + 1) % _frameCount].referenced || _table[clock].locked
@@ -116,21 +114,8 @@
                     current = current->_next;
                 }
                 ut_free(address, seL4_PageBits);
-=======
-        while (_table[clock = (clock + 1) % _frameCount].referenced || _table[clock].locked || _table[clock].pages == nullptr)
-            if (!_table[clock].locked && _table[clock].pages != nullptr)
-                _table[clock].disableReference();
-
-        Page* page = _table[clock].pages;
-        return memory::Swap::get().swapout(*page).then(fs::asyncExecutor, [=] (auto id) {
-            Page* current = page;
-            while (current != nullptr) {
-                current->_frame = reinterpret_cast<Frame*>(id.get());
-                current->_paged = true;
-                current = current->_next;
->>>>>>> 81e2c27e
             }
-            paddr_t address = ut_alloc(seL4_PageBits);
+            paddr_t address = ut_alloc_safe(seL4_PageBits);
             assert(address);
             Frame& frame = _getFrame(address);
             frame.pages = nullptr;
