--- conflicted
+++ resolved
@@ -1,16 +1,11 @@
 #include <limits>
 #include <stdexcept>
 #include <system_error>
-<<<<<<< HEAD
-=======
 
 #include <assert.h>
 #include <dirent.h>
->>>>>>> c48676f9
 
 #include "internal/fs/File.h"
-#include "internal/syscall/helpers.h"
-
 
 namespace fs {
 
@@ -21,8 +16,6 @@
 boost::future<ssize_t> File::write(const std::vector<IoVector>& /*iov*/, off64_t /*offset*/) {
     throw std::invalid_argument("File not writeable");
 }
-
-std::unique_ptr<nfs::fattr_t> File::getattrs() {throw syscall::err(ENOSYS);}
 
 boost::future<int> File::ioctl(size_t /*request*/, memory::UserMemory /*argp*/) {
     throw std::invalid_argument("File not ioctl'able");
@@ -36,8 +29,6 @@
     throw std::system_error(EISDIR, std::system_category(), "Directory not directly writable");
 }
 
-<<<<<<< HEAD
-=======
 dirent* Directory::_alignNextDirent(dirent* curDirent, size_t nameLength) {
     size_t size = std::min(
         offsetof(dirent, d_name) + nameLength + 1,
@@ -53,7 +44,6 @@
     return nextDirent;
 }
 
->>>>>>> c48676f9
 std::unique_ptr<FileSystem> rootFileSystem;
 boost::inline_executor asyncExecutor;
 
