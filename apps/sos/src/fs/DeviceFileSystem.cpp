#include <algorithm>
#include <limits>
#include <stdexcept>
#include <system_error>

#include <dirent.h>

#include "internal/fs/DeviceFileSystem.h"

namespace fs {

//////////////////////
// DeviceFileSystem //
//////////////////////

boost::future<struct stat> DeviceFileSystem::stat(const std::string& pathname) {
<<<<<<< HEAD
    try {
        auto device = _devices.at(pathname);

        struct stat result = {0};
        result.st_mode = 0666 | S_IFCHR;
        result.st_nlink = 1;
        result.st_blksize = PAGE_SIZE;
        result.st_atim = device.accessTime;
        result.st_mtim = device.modifyTime;
        result.st_ctim = device.changeTime;

        boost::promise<struct stat> promise;
        promise.set_value(result);
        return promise.get_future();
    } catch (const std::out_of_range&) {
        std::throw_with_nested(std::system_error(ENOENT, std::system_category(), "No such device"));
    }
}

boost::future<std::shared_ptr<File>> DeviceFileSystem::open(const std::string& pathname, OpenFlags flags) {
    if (pathname == ".") {
        boost::promise<std::shared_ptr<File>> promise;
        promise.set_value(std::make_shared<DeviceDirectory>(*this));
        return promise.get_future();
    }

    try {
=======
    try {
        auto device = _devices.at(pathname);

        struct stat result = {0};
        result.st_mode = 0666 | S_IFCHR;
        result.st_nlink = 1;
        result.st_blksize = PAGE_SIZE;
        result.st_atim = device.accessTime;
        result.st_mtim = device.modifyTime;
        result.st_ctim = device.changeTime;

        return boost::make_ready_future(result);
    } catch (const std::out_of_range&) {
        std::throw_with_nested(std::system_error(ENOENT, std::system_category(), "No such device"));
    }
}

boost::future<std::shared_ptr<File>> DeviceFileSystem::open(const std::string& pathname, OpenFlags flags) {
    if (pathname == ".")
        return boost::make_ready_future(std::shared_ptr<File>(new DeviceDirectory(*this)));

    try {
>>>>>>> 43af59b3
        return _devices.at(pathname).openCallback(flags);
    } catch (const std::out_of_range&) {
        std::throw_with_nested(std::system_error(ENOENT, std::system_category(), "No such device"));
    }
}

void DeviceFileSystem::create(const std::string& name, const DeviceFileSystem::OpenCallback& openCallback) {
    timespec now;
    if (clock_gettime(CLOCK_REALTIME, &now) != 0)
        throw std::system_error(errno, std::system_category(), "Failed to get current time");

    auto result = _devices.insert(std::make_pair(name, Device{
        .openCallback = openCallback,
        .accessTime = now,
        .modifyTime = now,
        .changeTime = now
    }));
    if (!result.second)
        throw std::invalid_argument("Device already exists");
}

/////////////////////
// DeviceDirectory //
/////////////////////

DeviceDirectory::DeviceDirectory(const DeviceFileSystem& fs):
    _fs(fs),
    _currentPosition(fs._devices.cbegin())
{}

boost::future<ssize_t> DeviceDirectory::getdents(memory::UserMemory dirp, size_t length) {
    length = std::min(length, static_cast<size_t>(std::numeric_limits<ssize_t>::max()));
    auto map = dirp.mapIn<uint8_t>(length, memory::Attributes{.read = false, .write = true});

    dirent* curDirent = reinterpret_cast<dirent*>(map.first);
    size_t writtenBytes = 0;
    size_t entryCount = 0;
    for (; _currentPosition != _fs._devices.cend(); ++_currentPosition) {
        auto& name = _currentPosition->first;

        dirent* nextDirent = _alignNextDirent(curDirent, name.size());
        size_t size = reinterpret_cast<size_t>(nextDirent) - reinterpret_cast<size_t>(curDirent);
        size_t nameLength = size - 1 - offsetof(dirent, d_name);

        if (size > length - writtenBytes)
            break;

        curDirent->d_ino = 0;
        curDirent->d_off = entryCount++;
        curDirent->d_reclen = size;
        curDirent->d_type = DT_CHR;
        curDirent->d_name[name.copy(curDirent->d_name, nameLength)] = 0;

        curDirent = nextDirent;
        writtenBytes += size;
    }

    if (writtenBytes == 0 && _currentPosition != _fs._devices.cend())
        throw std::invalid_argument("Result buffer is too small");

<<<<<<< HEAD
    boost::promise<ssize_t> promise;
    promise.set_value(writtenBytes);
    return promise.get_future();
=======
    return boost::make_ready_future(static_cast<ssize_t>(writtenBytes));
>>>>>>> 43af59b3
}

}<|MERGE_RESOLUTION|>--- conflicted
+++ resolved
@@ -14,35 +14,6 @@
 //////////////////////
 
 boost::future<struct stat> DeviceFileSystem::stat(const std::string& pathname) {
-<<<<<<< HEAD
-    try {
-        auto device = _devices.at(pathname);
-
-        struct stat result = {0};
-        result.st_mode = 0666 | S_IFCHR;
-        result.st_nlink = 1;
-        result.st_blksize = PAGE_SIZE;
-        result.st_atim = device.accessTime;
-        result.st_mtim = device.modifyTime;
-        result.st_ctim = device.changeTime;
-
-        boost::promise<struct stat> promise;
-        promise.set_value(result);
-        return promise.get_future();
-    } catch (const std::out_of_range&) {
-        std::throw_with_nested(std::system_error(ENOENT, std::system_category(), "No such device"));
-    }
-}
-
-boost::future<std::shared_ptr<File>> DeviceFileSystem::open(const std::string& pathname, OpenFlags flags) {
-    if (pathname == ".") {
-        boost::promise<std::shared_ptr<File>> promise;
-        promise.set_value(std::make_shared<DeviceDirectory>(*this));
-        return promise.get_future();
-    }
-
-    try {
-=======
     try {
         auto device = _devices.at(pathname);
 
@@ -65,7 +36,6 @@
         return boost::make_ready_future(std::shared_ptr<File>(new DeviceDirectory(*this)));
 
     try {
->>>>>>> 43af59b3
         return _devices.at(pathname).openCallback(flags);
     } catch (const std::out_of_range&) {
         std::throw_with_nested(std::system_error(ENOENT, std::system_category(), "No such device"));
@@ -126,13 +96,7 @@
     if (writtenBytes == 0 && _currentPosition != _fs._devices.cend())
         throw std::invalid_argument("Result buffer is too small");
 
-<<<<<<< HEAD
-    boost::promise<ssize_t> promise;
-    promise.set_value(writtenBytes);
-    return promise.get_future();
-=======
     return boost::make_ready_future(static_cast<ssize_t>(writtenBytes));
->>>>>>> 43af59b3
 }
 
 }