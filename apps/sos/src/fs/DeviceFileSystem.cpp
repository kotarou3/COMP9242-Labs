--- conflicted
+++ resolved
@@ -6,7 +6,6 @@
 #include <dirent.h>
 
 #include "internal/fs/DeviceFileSystem.h"
-#include "internal/syscall/helpers.h"
 
 namespace fs {
 
@@ -15,7 +14,6 @@
 //////////////////////
 
 boost::future<struct stat> DeviceFileSystem::stat(const std::string& pathname) {
-<<<<<<< HEAD
     try {
         auto device = _devices.at(pathname);
 
@@ -43,49 +41,10 @@
     }
 
     try {
-=======
-    try {
-        auto device = _devices.at(pathname);
-
-        struct stat result = {0};
-        result.st_mode = 0666 | S_IFCHR;
-        result.st_nlink = 1;
-        result.st_blksize = PAGE_SIZE;
-        result.st_atim = device.accessTime;
-        result.st_mtim = device.modifyTime;
-        result.st_ctim = device.changeTime;
-
-        boost::promise<struct stat> promise;
-        promise.set_value(result);
-        return promise.get_future();
-    } catch (const std::out_of_range&) {
-        std::throw_with_nested(std::system_error(ENOENT, std::system_category(), "No such device"));
-    }
-}
-
-boost::future<std::shared_ptr<File>> DeviceFileSystem::open(const std::string& pathname, OpenFlags flags) {
-    if (pathname == ".") {
-        boost::promise<std::shared_ptr<File>> promise;
-        promise.set_value(std::make_shared<DeviceDirectory>(*this));
-        return promise.get_future();
-    }
-
-    try {
->>>>>>> c48676f9
         return _devices.at(pathname).openCallback(flags);
     } catch (const std::out_of_range&) {
         std::throw_with_nested(std::system_error(ENOENT, std::system_category(), "No such device"));
     }
-}
-
-boost::future<std::unique_ptr<nfs::fattr_t>> DeviceFileSystem::stat(const std::string& pathname) {
-    auto promise = boost::promise<std::unique_ptr<nfs::fattr_t>>();
-    open(pathname).then(asyncExecutor, [] (auto result) {
-        // TODO: actually check read / write attributes of the device
-        (void)result;
-        return std::unique_ptr<nfs::fattr_t>(new nfs::fattr_t{});
-    });
-    return promise.get_future();
 }
 
 void DeviceFileSystem::create(const std::string& name, const DeviceFileSystem::OpenCallback& openCallback) {
@@ -122,25 +81,6 @@
     for (; _currentPosition != _fs._devices.cend(); ++_currentPosition) {
         auto& name = _currentPosition->first;
 
-<<<<<<< HEAD
-        size_t size = std::min(
-            offsetof(dirent, d_name) + name.size() + 1,
-            static_cast<size_t>(std::numeric_limits<decltype(curDirent->d_reclen)>::max())
-        );
-        if (writtenBytes + size > length)
-            break;
-
-        *curDirent = {0};
-        curDirent->d_off = entryCount++;
-        curDirent->d_reclen = size;
-        curDirent->d_type = DT_CHR;
-
-        size_t nameLength = size - 1 - offsetof(dirent, d_name);
-        name.copy(curDirent->d_name, nameLength);
-        curDirent->d_name[nameLength] = 0;
-
-        curDirent = reinterpret_cast<dirent*>(reinterpret_cast<uint8_t*>(curDirent) + size);
-=======
         dirent* nextDirent = _alignNextDirent(curDirent, name.size());
         size_t size = reinterpret_cast<size_t>(nextDirent) - reinterpret_cast<size_t>(curDirent);
         size_t nameLength = size - 1 - offsetof(dirent, d_name);
@@ -155,7 +95,6 @@
         curDirent->d_name[name.copy(curDirent->d_name, nameLength)] = 0;
 
         curDirent = nextDirent;
->>>>>>> c48676f9
         writtenBytes += size;
     }
 
