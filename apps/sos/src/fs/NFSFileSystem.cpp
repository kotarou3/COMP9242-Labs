--- conflicted
+++ resolved
@@ -14,21 +14,10 @@
     ip_addr ip;
     if (!ipaddr_aton(CONFIG_SOS_GATEWAY, &ip))
         throw std::invalid_argument(serverIp + " is not a valid IPv4 address");
-    printf("NFS initialising\n");
     nfs::init(ip);
 
-    printf("NFS initialised\n");
     _handle = nfs::mount(nfsDir);
-    printf("NFS mounted\n");
     _timeoutTimer = timer::setTimer(std::chrono::milliseconds(100), nfs::timeout, true);
-}
-
-
-boost::future<std::unique_ptr<nfs::fattr_t>> NFSFileSystem::stat(const std::string& path) {
-    boost::promise<std::unique_ptr<nfs::fattr_t>> promise;
-    auto f = open(path);
-    promise.set_value(f.get()->getattrs());
-    return promise.get_future();
 }
 
 NFSFileSystem::~NFSFileSystem() {
@@ -38,9 +27,6 @@
 boost::future<struct stat> NFSFileSystem::stat(const std::string& pathname) {
     return nfs::lookup(_handle, pathname)
         .then(asyncExecutor, [](auto result) {
-<<<<<<< HEAD
-            return std::shared_ptr<File>(new NFSFile(*result.get().first, *result.get().second));
-=======
             auto _result = result.get().second;
 
             struct stat result2 = {0};
@@ -98,7 +84,6 @@
                 return std::shared_ptr<File>(new NFSDirectory(*_result.first));
             else
                 return std::shared_ptr<File>(new NFSFile(*_result.first));
->>>>>>> b09b9135
         });
 }
 
