--- conflicted
+++ resolved
@@ -9,39 +9,6 @@
 ////////////////////
 
 boost::future<struct stat> FlatFileSystem::stat(const std::string& pathname) {
-<<<<<<< HEAD
-    for (auto& fs : _filesystems) try {
-        return fs->stat(pathname);
-    } catch (const std::system_error& e) {
-        if (e.code() != std::error_code(ENOENT, std::system_category()))
-            throw;
-    }
-
-    throw std::system_error(ENOENT, std::system_category(), "File does not exist");
-}
-
-boost::future<std::shared_ptr<File>> FlatFileSystem::open(const std::string& pathname, OpenFlags flags) {
-    if (pathname == ".") {
-        boost::promise<std::shared_ptr<File>> promise;
-        promise.set_value(std::make_shared<FlatDirectory>(*this));
-        return promise.get_future();
-    }
-
-    // XXX: Loop is broken due to async - needs fixing
-
-    OpenFlags _flags = flags;
-    _flags.createOnMissing = false;
-
-    for (auto& fs : _filesystems) try {
-        return fs->open(pathname, _flags);
-    } catch (const std::system_error& e) {
-        if (e.code() != std::error_code(ENOENT, std::system_category()))
-            throw;
-    }
-
-    for (auto& fs : _filesystems) try {
-        return fs->open(pathname, flags);
-=======
     return _statLoop(pathname, _filesystems.begin());
 }
 
@@ -59,7 +26,6 @@
     boost::future<std::shared_ptr<File>> future;
     try {
         future = _openLoop(pathname, _flags, _filesystems.begin());
->>>>>>> 43af59b3
     } catch (const std::system_error& e) {
         if (!flags.createOnMissing)
             throw;
@@ -85,8 +51,6 @@
     _filesystems.emplace_back(std::move(fs));
 }
 
-<<<<<<< HEAD
-=======
 boost::future<struct stat> FlatFileSystem::_statLoop(const std::string& pathname, std::vector<std::unique_ptr<FileSystem>>::iterator fs) {
     if (fs == _filesystems.end())
         throw std::system_error(ENOENT, std::system_category(), "File does not exist");
@@ -133,7 +97,6 @@
     }
 }
 
->>>>>>> 43af59b3
 ///////////////////
 // FlatDirectory //
 ///////////////////
@@ -144,16 +107,8 @@
 {}
 
 boost::future<ssize_t> FlatDirectory::getdents(memory::UserMemory dirp, size_t length) {
-<<<<<<< HEAD
-    if (_currentFsIndex >= _fs._filesystems.size()) {
-        boost::promise<ssize_t> promise;
-        promise.set_value(0);
-        return promise.get_future();
-    }
-=======
     if (_currentFsIndex >= _fs._filesystems.size())
         return boost::make_ready_future(0);
->>>>>>> 43af59b3
 
     if (!_currentFsDirectory) {
         return _fs._filesystems[_currentFsIndex]->open(".", FileSystem::OpenFlags{})
@@ -177,13 +132,7 @@
                 return this->getdents(dirp, length);
             }
 
-<<<<<<< HEAD
-            boost::promise<ssize_t> promise;
-            promise.set_value(_bytesWritten);
-            return promise.get_future();
-=======
             return boost::make_ready_future(_bytesWritten);
->>>>>>> 43af59b3
         }).unwrap();
 }
 
