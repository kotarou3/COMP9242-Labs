--- conflicted
+++ resolved
@@ -42,10 +42,8 @@
     #include "internal/sys/debug.h"
     #include "internal/sys/panic.h"
 }
-<<<<<<< HEAD
 #include <nfs/nfs.h>
-=======
->>>>>>> 79feb02a
+
 
 #define ARP_PRIME_TIMEOUT_MS     1000
 #define ARP_PRIME_RETRY_DELAY_MS   10
@@ -94,6 +92,7 @@
     process::getSosProcess().maps.erase(reinterpret_cast<memory::vaddr_t>(addr), memory::numPages(size));
 }
 
+extern "C"
 void
 sos_usleep(int usecs) {
     /* We need to spin because we do not as yet have a timer interrupt */
@@ -221,7 +220,6 @@
      * table is cheap and can save a lot of heart ache
      */
     network_prime_arp(&gw);
-<<<<<<< HEAD
 
     /* initialise and mount NFS */
     if(strlen(SOS_NFS_DIR)) {
@@ -239,6 +237,4 @@
         WARN("Skipping Network initialisation since no mount point was "
              "specified\n");
     }
-=======
->>>>>>> 79feb02a
 }