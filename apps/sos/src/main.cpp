/*
 * Copyright 2014, NICTA
 *
 * This software may be distributed and modified according to the terms of
 * the BSD 2-Clause license. Note that NO WARRANTY is provided.
 * See "LICENSE_BSD2.txt" for details.
 *
 * @TAG(NICTA_BSD)
 */

#include <exception>

#include <stdio.h>
#include <stdlib.h>
#include <assert.h>
#include <string.h>

#include "internal/elf.h"
#include "internal/memory/FrameTable.h"
#include "internal/memory/PageDirectory.h"
#include "internal/process/Thread.h"
#include "internal/timer/timer.h"
#include "internal/fs/DeviceFileSystem.h"
#include "internal/fs/ConsoleDevice.h"

extern "C" {
    #include <cspace/cspace.h>

    #include <clock/clock.h>
    #include <cpio/cpio.h>
    #include <elf/elf.h>
    #include <sos.h>
    #include <sel4/sel4.h>

    #include "internal/dma.h"
    #include "internal/network.h"

    #include "internal/ut_manager/ut.h"

    #include <autoconf.h>

    #include "internal/sys/debug.h"
    #include "internal/sys/panic.h"
}

<<<<<<< HEAD
=======
#include "internal/elf.h"
#include "internal/fs/ConsoleDevice.h"
#include "internal/fs/DebugDevice.h"
#include "internal/fs/DeviceFileSystem.h"
#include "internal/fs/FlatFileSystem.h"
#include "internal/memory/FrameTable.h"
#include "internal/memory/PageDirectory.h"
#include "internal/process/Thread.h"
#include "internal/syscall/fs.h"
#include "internal/timer/timer.h"

#define verbose 5

>>>>>>> 854e3062
/* To differencient between async and and sync IPC, we assign a
 * badge to the async endpoint. The badge that we receive will
 * be the bitwise 'OR' of the async endpoint badge and the badges
 * of all pending notifications. */
#define IRQ_EP_BADGE         (1 << (seL4_BadgeBits - 1))
/* All badged IRQs set high bet, then we use uniq bits to
 * distinguish interrupt sources */
#define IRQ_BADGE_NETWORK (1 << 0)
#define IRQ_BADGE_TIMER   (1 << 1)

#define TTY_NAME             CONFIG_SOS_STARTUP_APP
#define TTY_EP_BADGE         (101)

/* The linker will link this symbol to the start address  *
 * of an archive of attached applications.                */
extern char _cpio_archive[];

std::unique_ptr<process::Thread> _tty_start_thread;

seL4_CPtr _sos_ipc_ep_cap;
seL4_CPtr _sos_interrupt_ep_cap;

static void print_bootinfo(const seL4_BootInfo* info) {
    /* General info */
    kprintf(1, "Info Page:  %p\n", info);
    kprintf(1,"IPC Buffer: %p\n", info->ipcBuffer);
    kprintf(1,"Node ID: %d (of %d)\n",info->nodeID, info->numNodes);
    kprintf(1,"IOPT levels: %d\n",info->numIOPTLevels);
    kprintf(1,"Init cnode size bits: %d\n", info->initThreadCNodeSizeBits);

    /* Cap details */
    kprintf(1,"\nCap details:\n");
    kprintf(1,"Type              Start      End\n");
    kprintf(1,"Empty             0x%08x 0x%08x\n", info->empty.start, info->empty.end);
    kprintf(1,"Shared frames     0x%08x 0x%08x\n", info->sharedFrames.start,
                                                   info->sharedFrames.end);
    kprintf(1,"User image frames 0x%08x 0x%08x\n", info->userImageFrames.start,
                                                   info->userImageFrames.end);
    kprintf(1,"User image PTs    0x%08x 0x%08x\n", info->userImagePTs.start,
                                                   info->userImagePTs.end);
    kprintf(1,"Untypeds          0x%08x 0x%08x\n", info->untyped.start, info->untyped.end);

    /* Untyped details */
    kprintf(1,"\nUntyped details:\n");
    kprintf(1,"Untyped Slot       Paddr      Bits\n");
    for (size_t i = 0; i < info->untyped.end-info->untyped.start; i++) {
        kprintf(1,"%3d     0x%08x 0x%08x %d\n", i, info->untyped.start + i,
                                                   info->untypedPaddrList[i],
                                                   info->untypedSizeBitsList[i]);
    }

    /* Device untyped details */
    kprintf(1,"\nDevice untyped details:\n");
    kprintf(1,"Untyped Slot       Paddr      Bits\n");
    for (size_t i = 0; i < info->deviceUntyped.end-info->deviceUntyped.start; i++) {
        kprintf(1,"%3d     0x%08x 0x%08x %d\n", i, info->deviceUntyped.start + i,
                                                   info->untypedPaddrList[i + (info->untyped.end - info->untyped.start)],
                                                   info->untypedSizeBitsList[i + (info->untyped.end-info->untyped.start)]);
    }

    kprintf(1,"-----------------------------------------\n\n");

    /* Print cpio data */
    kprintf(1,"Parsing cpio data:\n");
    kprintf(1,"--------------------------------------------------------\n");
    kprintf(1,"| index |        name      |  address   | size (bytes) |\n");
    kprintf(1,"|------------------------------------------------------|\n");
    for(int i = 0;; i++) {
        unsigned long size;
        const char *name;
        void *data;

        data = cpio_get_entry(_cpio_archive, i, &name, &size);
        if(data != NULL){
            kprintf(1,"| %3d   | %16s | %p | %12d |\n", i, name, data, size);
        }else{
            break;
        }
    }
    kprintf(1,"--------------------------------------------------------\n");
}

void start_first_process(const char* app_name, seL4_CPtr fault_ep) try {
    /* open the console device */
    fs::rootFileSystem->open("console").then(fs::asyncExecutor, [=](auto file) {
        auto process = std::make_shared<process::Process>();
        auto openFile = std::make_shared<fs::OpenFile>(
            file.get(),
            fs::OpenFile::Flags{
                .read = true,
                .write = true
            }
        );

        /* attach the console device to stdin/out/err */
        assert(process->fdTable.insert(openFile) == STDIN_FILENO);
        assert(process->fdTable.insert(openFile) == STDOUT_FILENO);
        assert(process->fdTable.insert(openFile) == STDERR_FILENO);

        /* parse the cpio image */
        kprintf(1, "\nStarting \"%s\"...\n", app_name);
        unsigned long elf_size;
        uint8_t* elf_base = (uint8_t*)cpio_get_file(_cpio_archive, app_name, &elf_size);
        conditional_panic(!elf_base, "Unable to locate cpio header");

        elf::load(*process, elf_base);

        _tty_start_thread = std::make_unique<process::Thread>(
            process, fault_ep, TTY_EP_BADGE, elf_getEntryPoint(elf_base)
        );
    });
} catch (const std::exception& e) {
    kprintf(0, "Caught: %s\n", e.what());
    panic("Caught exception while starting first process\n");
}

static void _sos_ipc_init(seL4_CPtr* ipc_ep, seL4_CPtr* async_ep){
    seL4_Word ep_addr, aep_addr;
    int err;

    /* Create an Async endpoint for interrupts */
    aep_addr = ut_alloc(seL4_EndpointBits);
    conditional_panic(!aep_addr, "No memory for async endpoint");
    err = cspace_ut_retype_addr(aep_addr,
                                seL4_AsyncEndpointObject,
                                seL4_EndpointBits,
                                cur_cspace,
                                async_ep);
    conditional_panic(err, "Failed to allocate c-slot for Interrupt endpoint");

    /* Bind the Async endpoint to our TCB */
    err = seL4_TCB_BindAEP(seL4_CapInitThreadTCB, *async_ep);
    conditional_panic(err, "Failed to bind ASync EP to TCB");


    /* Create an endpoint for user application IPC */
    ep_addr = ut_alloc(seL4_EndpointBits);
    conditional_panic(!ep_addr, "No memory for endpoint");
    err = cspace_ut_retype_addr(ep_addr,
                                seL4_EndpointObject,
                                seL4_EndpointBits,
                                cur_cspace,
                                ipc_ep);
    conditional_panic(err, "Failed to allocate c-slot for IPC endpoint");
}


static void _sos_init(seL4_CPtr* ipc_ep, seL4_CPtr* async_ep) try {
    seL4_Word dma_addr;
    seL4_Word low, high;
    int err;

    /* Retrieve boot info from seL4 */
    const seL4_BootInfo* _boot_info = seL4_GetBootInfo();
    conditional_panic(!_boot_info, "Failed to retrieve boot info\n");
    if(verbose > 0){
        print_bootinfo(_boot_info);
    }

    /* Initialise the untyped sub system and reserve memory for DMA */
    err = ut_table_init(_boot_info);
    conditional_panic(err, "Failed to initialise Untyped Table\n");
    /* DMA uses a large amount of memory that will never be freed */
    dma_addr = ut_steal_mem(DMA_SIZE_BITS);
    conditional_panic(dma_addr == 0, "Failed to reserve DMA memory\n");

    /* find available memory */
    ut_find_memory(&low, &high);

    /* Initialise the untyped memory allocator */
    ut_allocator_init(low, high);

    /* Initialise the cspace manager */
    err = cspace_root_task_bootstrap(ut_alloc, ut_free, ut_translate,
                                     malloc, free);
    conditional_panic(err, "Failed to initialise the c space\n");

    /* Initialise the frame table. Requires cspace to be initialised first */
    memory::FrameTable::init(low, high);

    /* Initialise DMA memory */
    err = dma_init(dma_addr, DMA_SIZE_BITS);
    conditional_panic(err, "Failed to intiialise DMA memory\n");

    /* Set stdin/out/err to the debug device */
    auto debugDevice = std::make_shared<fs::OpenFile>(
        std::make_shared<fs::DebugDevice>(),
        fs::OpenFile::Flags{
            .read = true,
            .write = true
        }
    );
    assert(process::getSosProcess().fdTable.insert(debugDevice) == STDIN_FILENO);
    assert(process::getSosProcess().fdTable.insert(debugDevice) == STDOUT_FILENO);
    assert(process::getSosProcess().fdTable.insert(debugDevice) == STDERR_FILENO);

    _sos_ipc_init(ipc_ep, async_ep);
} catch (const std::exception& e) {
    kprintf(0, "Caught: %s\n", e.what());
    panic("Caught exception during initialisation\n");
}

static inline seL4_CPtr badge_irq_ep(seL4_CPtr ep, seL4_Word badge) {
    seL4_CPtr badged_cap = cspace_mint_cap(cur_cspace, cur_cspace, ep, seL4_AllRights, seL4_CapData_Badge_new(badge | IRQ_EP_BADGE));
    conditional_panic(!badged_cap, "Failed to allocate badged cap");
    return badged_cap;
}

/*
 * Main entry point - called by crt.
 */
int main(void) {

    kprintf(0, "\nSOS Starting...\n");

    _sos_init(&_sos_ipc_ep_cap, &_sos_interrupt_ep_cap);

    /* Initialise the network hardware */
    network_init(badge_irq_ep(_sos_interrupt_ep_cap, IRQ_BADGE_NETWORK));

    /* Initialise the timer */
    timer::init(badge_irq_ep(_sos_interrupt_ep_cap, IRQ_BADGE_TIMER));

    /* Initialise the device filesystem */
    auto deviceFileSystem = std::make_unique<fs::DeviceFileSystem>();
    fs::ConsoleDevice::mountOn(*deviceFileSystem, "console");

    /* Initialise the root filesystem */
    auto rootFileSystem = std::make_unique<fs::FlatFileSystem>();
    rootFileSystem->mount(std::move(deviceFileSystem));
    fs::rootFileSystem = std::move(rootFileSystem);

    /* Start the user application */
    start_first_process(TTY_NAME, _sos_ipc_ep_cap);

    /* Wait on synchronous endpoint for IPC */
    kprintf(0, "\nSOS entering syscall loop\n");

    while (true) {
        seL4_Word badge;
        seL4_MessageInfo_t message = seL4_Wait(_sos_ipc_ep_cap, &badge);

        if (badge & IRQ_EP_BADGE) {
            // Interrupt
            if (badge & IRQ_BADGE_NETWORK)
                network_irq();
            if (badge & IRQ_BADGE_TIMER)
                timer::handleIrq();
        } else if (badge == TTY_EP_BADGE) {
            _tty_start_thread->handleFault(message);
        } else {
            kprintf(0, "Rootserver got an unknown message\n");
        }
    }
}<|MERGE_RESOLUTION|>--- conflicted
+++ resolved
@@ -15,18 +15,9 @@
 #include <assert.h>
 #include <string.h>
 
-#include "internal/elf.h"
-#include "internal/memory/FrameTable.h"
-#include "internal/memory/PageDirectory.h"
-#include "internal/process/Thread.h"
-#include "internal/timer/timer.h"
-#include "internal/fs/DeviceFileSystem.h"
-#include "internal/fs/ConsoleDevice.h"
-
 extern "C" {
     #include <cspace/cspace.h>
 
-    #include <clock/clock.h>
     #include <cpio/cpio.h>
     #include <elf/elf.h>
     #include <sos.h>
@@ -43,8 +34,6 @@
     #include "internal/sys/panic.h"
 }
 
-<<<<<<< HEAD
-=======
 #include "internal/elf.h"
 #include "internal/fs/ConsoleDevice.h"
 #include "internal/fs/DebugDevice.h"
@@ -58,7 +47,6 @@
 
 #define verbose 5
 
->>>>>>> 854e3062
 /* To differencient between async and and sync IPC, we assign a
  * badge to the async endpoint. The badge that we receive will
  * be the bitwise 'OR' of the async endpoint badge and the badges
