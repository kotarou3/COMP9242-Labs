/*
 * Copyright 2014, NICTA
 *
 * This software may be distributed and modified according to the terms of
 * the BSD 2-Clause license. Note that NO WARRANTY is provided.
 * See "LICENSE_BSD2.txt" for details.
 *
 * @TAG(NICTA_BSD)
 */

#include <exception>

#include <stdio.h>
#include <stdlib.h>
#include <assert.h>
#include <string.h>

#include <nfs/nfs.h>

extern "C" {
    #include <cspace/cspace.h>

    #include <cpio/cpio.h>
    #include <elf/elf.h>
    #include <sos.h>
    #include <sel4/sel4.h>

    #include "internal/dma.h"

    #include "internal/ut_manager/ut.h"

    #include <autoconf.h>

    #include "internal/sys/debug.h"
    #include "internal/sys/panic.h"
}

#include "internal/network.h"
#include "internal/elf.h"
#include "internal/fs/ConsoleDevice.h"
#include "internal/fs/DebugDevice.h"
#include "internal/fs/DeviceFileSystem.h"
#include "internal/fs/NFSFileSystem.h"
#include "internal/fs/FlatFileSystem.h"
#include "internal/fs/NFSFileSystem.h"
#include "internal/memory/FrameTable.h"
#include "internal/memory/PageDirectory.h"
#include "internal/process/Thread.h"
#include "internal/syscall/fs.h"
#include "internal/timer/timer.h"

#define verbose 5

/* To differencient between async and and sync IPC, we assign a
 * badge to the async endpoint. The badge that we receive will
 * be the bitwise 'OR' of the async endpoint badge and the badges
 * of all pending notifications. */
#define IRQ_EP_BADGE         (1 << (seL4_BadgeBits - 1))
/* All badged IRQs set high bet, then we use uniq bits to
 * distinguish interrupt sources */
#define IRQ_BADGE_NETWORK (1 << 0)
#define IRQ_BADGE_TIMER   (1 << 1)

#define TTY_NAME             CONFIG_SOS_STARTUP_APP
#define TTY_EP_BADGE         (101)

/* The linker will link this symbol to the start address  *
 * of an archive of attached applications.                */
extern char _cpio_archive[];

std::unique_ptr<process::Thread> _tty_start_thread;

seL4_CPtr _sos_ipc_ep_cap;
seL4_CPtr _sos_interrupt_ep_cap;

static void print_bootinfo(const seL4_BootInfo* info) {
    /* General info */
    kprintf(LOGLEVEL_INFO,"Info Page:  %p\n", info);
    kprintf(LOGLEVEL_INFO,"IPC Buffer: %p\n", info->ipcBuffer);
    kprintf(LOGLEVEL_INFO,"Node ID: %d (of %d)\n",info->nodeID, info->numNodes);
    kprintf(LOGLEVEL_INFO,"IOPT levels: %d\n",info->numIOPTLevels);
    kprintf(LOGLEVEL_INFO,"Init cnode size bits: %d\n", info->initThreadCNodeSizeBits);

    /* Cap details */
    kprintf(LOGLEVEL_INFO,"\nCap details:\n");
    kprintf(LOGLEVEL_INFO,"Type              Start      End\n");
    kprintf(LOGLEVEL_INFO,"Empty             0x%08x 0x%08x\n", info->empty.start, info->empty.end);
    kprintf(LOGLEVEL_INFO,"Shared frames     0x%08x 0x%08x\n", info->sharedFrames.start,
                                                   info->sharedFrames.end);
    kprintf(LOGLEVEL_INFO,"User image frames 0x%08x 0x%08x\n", info->userImageFrames.start,
                                                   info->userImageFrames.end);
    kprintf(LOGLEVEL_INFO,"User image PTs    0x%08x 0x%08x\n", info->userImagePTs.start,
                                                   info->userImagePTs.end);
    kprintf(LOGLEVEL_INFO,"Untypeds          0x%08x 0x%08x\n", info->untyped.start, info->untyped.end);

    /* Untyped details */
    kprintf(LOGLEVEL_INFO,"\nUntyped details:\n");
    kprintf(LOGLEVEL_INFO,"Untyped Slot       Paddr      Bits\n");
    for (size_t i = 0; i < info->untyped.end-info->untyped.start; i++) {
        kprintf(LOGLEVEL_INFO,"%3d     0x%08x 0x%08x %d\n", i, info->untyped.start + i,
                                                   info->untypedPaddrList[i],
                                                   info->untypedSizeBitsList[i]);
    }

    /* Device untyped details */
    kprintf(LOGLEVEL_INFO,"\nDevice untyped details:\n");
    kprintf(LOGLEVEL_INFO,"Untyped Slot       Paddr      Bits\n");
    for (size_t i = 0; i < info->deviceUntyped.end-info->deviceUntyped.start; i++) {
        kprintf(LOGLEVEL_INFO,"%3d     0x%08x 0x%08x %d\n", i, info->deviceUntyped.start + i,
                                                   info->untypedPaddrList[i + (info->untyped.end - info->untyped.start)],
                                                   info->untypedSizeBitsList[i + (info->untyped.end-info->untyped.start)]);
    }

    kprintf(LOGLEVEL_INFO,"-----------------------------------------\n\n");

    /* Print cpio data */
    kprintf(LOGLEVEL_INFO,"Parsing cpio data:\n");
    kprintf(LOGLEVEL_INFO,"--------------------------------------------------------\n");
    kprintf(LOGLEVEL_INFO,"| index |        name      |  address   | size (bytes) |\n");
    kprintf(LOGLEVEL_INFO,"|------------------------------------------------------|\n");
    for(int i = 0;; i++) {
        unsigned long size;
        const char *name;
        void *data;

        data = cpio_get_entry(_cpio_archive, i, &name, &size);
        if(data != NULL){
            kprintf(LOGLEVEL_INFO,"| %3d   | %16s | %p | %12d |\n", i, name, data, size);
        }else{
            break;
        }
    }
    kprintf(LOGLEVEL_INFO,"--------------------------------------------------------\n");
}

void start_first_process(const char* app_name, seL4_CPtr fault_ep) try {
    /* open the console device */
    fs::rootFileSystem->open("console").then(fs::asyncExecutor, [=](auto file) {
        auto process = std::make_shared<process::Process>();
        auto openFile = std::make_shared<fs::OpenFile>(
            file.get(),
            fs::OpenFile::Flags{
                .read = true,
                .write = true
            }
        );

        /* attach the console device to stdin/out/err */
        assert(process->fdTable.insert(openFile) == STDIN_FILENO);
        assert(process->fdTable.insert(openFile) == STDOUT_FILENO);
        assert(process->fdTable.insert(openFile) == STDERR_FILENO);

        /* parse the cpio image */
        kprintf(LOGLEVEL_INFO, "\nStarting \"%s\"...\n", app_name);
        unsigned long elf_size;
        uint8_t* elf_base = (uint8_t*)cpio_get_file(_cpio_archive, app_name, &elf_size);
        conditional_panic(!elf_base, "Unable to locate cpio header");

        elf::load(*process, elf_base);

        _tty_start_thread = std::make_unique<process::Thread>(
            process, fault_ep, TTY_EP_BADGE, elf_getEntryPoint(elf_base)
        );
    });
} catch (const std::exception& e) {
    kprintf(LOGLEVEL_EMERG, "Caught: %s\n", e.what());
    panic("Caught exception while starting first process\n");
}

static void _sos_ipc_init(seL4_CPtr* ipc_ep, seL4_CPtr* async_ep){
    seL4_Word ep_addr, aep_addr;
    int err;

    /* Create an Async endpoint for interrupts */
    aep_addr = ut_alloc(seL4_EndpointBits);
    conditional_panic(!aep_addr, "No memory for async endpoint");
    err = cspace_ut_retype_addr(aep_addr,
                                seL4_AsyncEndpointObject,
                                seL4_EndpointBits,
                                cur_cspace,
                                async_ep);
    conditional_panic(err, "Failed to allocate c-slot for Interrupt endpoint");

    /* Bind the Async endpoint to our TCB */
    err = seL4_TCB_BindAEP(seL4_CapInitThreadTCB, *async_ep);
    conditional_panic(err, "Failed to bind ASync EP to TCB");


    /* Create an endpoint for user application IPC */
    ep_addr = ut_alloc(seL4_EndpointBits);
    conditional_panic(!ep_addr, "No memory for endpoint");
    err = cspace_ut_retype_addr(ep_addr,
                                seL4_EndpointObject,
                                seL4_EndpointBits,
                                cur_cspace,
                                ipc_ep);
    conditional_panic(err, "Failed to allocate c-slot for IPC endpoint");
}


static void _sos_init(seL4_CPtr* ipc_ep, seL4_CPtr* async_ep) try {
    seL4_Word dma_addr;
    seL4_Word low, high;
    int err;

    /* Retrieve boot info from seL4 */
    const seL4_BootInfo* _boot_info = seL4_GetBootInfo();
    conditional_panic(!_boot_info, "Failed to retrieve boot info\n");
    print_bootinfo(_boot_info);

    /* Initialise the untyped sub system and reserve memory for DMA */
    err = ut_table_init(_boot_info);
    conditional_panic(err, "Failed to initialise Untyped Table\n");
    /* DMA uses a large amount of memory that will never be freed */
    dma_addr = ut_steal_mem(DMA_SIZE_BITS);
    conditional_panic(dma_addr == 0, "Failed to reserve DMA memory\n");

    /* find available memory */
    ut_find_memory(&low, &high);

    /* Initialise the untyped memory allocator */
    ut_allocator_init(low, high);

    /* Initialise the cspace manager */
    err = cspace_root_task_bootstrap(ut_alloc, ut_free, ut_translate,
                                     malloc, free);
    conditional_panic(err, "Failed to initialise the c space\n");

    /* Initialise the frame table. Requires cspace to be initialised first */
    memory::FrameTable::init(low, high);

    /* Initialise DMA memory */
    err = dma_init(dma_addr, DMA_SIZE_BITS);
    conditional_panic(err, "Failed to intiialise DMA memory\n");

    /* Set stdin/out/err to the debug device */
    auto debugDevice = std::make_shared<fs::OpenFile>(
        std::make_shared<fs::DebugDevice>(),
        fs::OpenFile::Flags{
            .read = true,
            .write = true
        }
    );
    assert(process::getSosProcess().fdTable.insert(debugDevice) == STDIN_FILENO);
    assert(process::getSosProcess().fdTable.insert(debugDevice) == STDOUT_FILENO);
    assert(process::getSosProcess().fdTable.insert(debugDevice) == STDERR_FILENO);

    _sos_ipc_init(ipc_ep, async_ep);
} catch (const std::exception& e) {
    kprintf(LOGLEVEL_EMERG, "Caught: %s\n", e.what());
    panic("Caught exception during initialisation\n");
}

static inline seL4_CPtr badge_irq_ep(seL4_CPtr ep, seL4_Word badge) {
    seL4_CPtr badged_cap = cspace_mint_cap(cur_cspace, cur_cspace, ep, seL4_AllRights, seL4_CapData_Badge_new(badge | IRQ_EP_BADGE));
    conditional_panic(!badged_cap, "Failed to allocate badged cap");
    return badged_cap;
}

/*
 * Main entry point - called by crt.
 */
int main(void) {

    kprintf(LOGLEVEL_NOTICE, "\nSOS Starting...\n");

    _sos_init(&_sos_ipc_ep_cap, &_sos_interrupt_ep_cap);

    /* Initialise the network hardware */
    network_init(badge_irq_ep(_sos_interrupt_ep_cap, IRQ_BADGE_NETWORK));

    /* Initialise the timer */
    timer::init(badge_irq_ep(_sos_interrupt_ep_cap, IRQ_BADGE_TIMER));
    timer::setTimer(std::chrono::milliseconds(100), nfs::timeout);

    /* Initialise the device filesystem */
    auto deviceFileSystem = std::make_unique<fs::DeviceFileSystem>();
    fs::ConsoleDevice::mountOn(*deviceFileSystem, "console");

    /* Initialise the root filesystem */
    auto rootFileSystem = std::make_unique<fs::FlatFileSystem>();
    rootFileSystem->mount(std::move(deviceFileSystem));
<<<<<<< HEAD
    try {
        auto nfsFileSystem = std::make_unique<fs::NFSFileSystem>();
        rootFileSystem->mount(std::move(nfsFileSystem));
        printf("Successfully mounted NFS filesystem\n");
    } catch (std::runtime_error &e) {
        printf("%s\n", e.what());
    }
=======
    rootFileSystem->mount(std::make_unique<fs::NFSFileSystem>(CONFIG_SOS_GATEWAY, CONFIG_SOS_NFS_DIR));
>>>>>>> 37cd4f04
    fs::rootFileSystem = std::move(rootFileSystem);


    /* Start the user application */
    start_first_process(TTY_NAME, _sos_ipc_ep_cap);

    /* Wait on synchronous endpoint for IPC */
    kprintf(LOGLEVEL_INFO, "\nSOS entering syscall loop\n");

    while (true) {
        seL4_Word badge;
        seL4_MessageInfo_t message = seL4_Wait(_sos_ipc_ep_cap, &badge);

        if (badge & IRQ_EP_BADGE) {
            // Interrupt
            if (badge & IRQ_BADGE_NETWORK)
                network_irq();
            if (badge & IRQ_BADGE_TIMER)
                timer::handleIrq();
        } else if (badge == TTY_EP_BADGE) {
            _tty_start_thread->handleFault(message);
        } else {
            kprintf(LOGLEVEL_ERR, "Rootserver got an unknown message\n");
        }
    }
}<|MERGE_RESOLUTION|>--- conflicted
+++ resolved
@@ -42,14 +42,11 @@
 #include "internal/fs/DeviceFileSystem.h"
 #include "internal/fs/NFSFileSystem.h"
 #include "internal/fs/FlatFileSystem.h"
-#include "internal/fs/NFSFileSystem.h"
 #include "internal/memory/FrameTable.h"
 #include "internal/memory/PageDirectory.h"
 #include "internal/process/Thread.h"
 #include "internal/syscall/fs.h"
 #include "internal/timer/timer.h"
-
-#define verbose 5
 
 /* To differencient between async and and sync IPC, we assign a
  * badge to the async endpoint. The badge that we receive will
@@ -280,17 +277,7 @@
     /* Initialise the root filesystem */
     auto rootFileSystem = std::make_unique<fs::FlatFileSystem>();
     rootFileSystem->mount(std::move(deviceFileSystem));
-<<<<<<< HEAD
-    try {
-        auto nfsFileSystem = std::make_unique<fs::NFSFileSystem>();
-        rootFileSystem->mount(std::move(nfsFileSystem));
-        printf("Successfully mounted NFS filesystem\n");
-    } catch (std::runtime_error &e) {
-        printf("%s\n", e.what());
-    }
-=======
     rootFileSystem->mount(std::make_unique<fs::NFSFileSystem>(CONFIG_SOS_GATEWAY, CONFIG_SOS_NFS_DIR));
->>>>>>> 37cd4f04
     fs::rootFileSystem = std::move(rootFileSystem);
 
 
