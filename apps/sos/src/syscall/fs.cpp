--- conflicted
+++ resolved
@@ -97,19 +97,6 @@
     }
 
     // XXX: Ignore these flags for now
-<<<<<<< HEAD
-    flags &= ~(O_LARGEFILE | O_CLOEXEC);
-
-    openFlags.createOnMissing = flags & O_CREAT;
-    openFlags.truncate = flags & O_TRUNC;
-    openFlags.mode = mode;
-
-    if (flags & ~(O_ACCMODE | O_CREAT | O_DIRECTORY | O_TRUNC))
-        throw std::invalid_argument("Invalid flags");
-    if (mode & ~07777)
-        throw std::invalid_argument("Invalid mode");
-
-=======
     flags &= ~(O_TRUNC | O_LARGEFILE | O_CLOEXEC);
 
     if (flags & O_CREAT) {
@@ -123,7 +110,6 @@
     if (flags & ~(O_ACCMODE | O_CREAT | O_DIRECTORY))
         throw std::invalid_argument("Invalid flags");
 
->>>>>>> 4dbd5108
     return fs::rootFileSystem->open(memory::UserMemory(process, pathname).readString(), openFlags)
         .then(fs::asyncExecutor, [flags, openFlags, &process](auto file) {
             auto _file = file.get();
