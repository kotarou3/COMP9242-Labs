#include <stdexcept>
#include <system_error>

#include <sys/uio.h>
#include <dirent.h>

#include "internal/fs/File.h"
#include "internal/fs/FileDescriptor.h"
#include "internal/memory/UserMemory.h"
#include "internal/syscall/fs.h"

<<<<<<< HEAD
=======
#undef getdents64
>>>>>>> c48676f9
#undef stat64

namespace syscall {

namespace {
    boost::future<ssize_t> _preadwritev2(bool isWrite, process::Process& process, int fd, const std::vector<fs::IoVector>& iov, off64_t offset) {
        if (iov.size() == 0)
            return _returnNow(0);

        fs::OpenFile::Flags flags = {
            .read = !isWrite,
            .write = isWrite
        };

        auto file = process.fdTable.get(fd, flags);
        if (isWrite)
            return file->write(iov, offset);
        else
            return file->read(iov, offset);
    }

    std::vector<fs::IoVector> _getIovs(process::Process& process, memory::vaddr_t iov, size_t iovcnt) {
        if (iovcnt > IOV_MAX)
            throw std::invalid_argument("Too many IO vectors");

        auto _iov = memory::UserMemory(process, iov).get<iovec>(iovcnt);

        std::vector<fs::IoVector> result;
        result.reserve(iovcnt);
        size_t totalLength = 0;
        for (const auto& vector : _iov) {
            size_t nextTotalLength = totalLength + vector.iov_len;
            if (nextTotalLength < totalLength || nextTotalLength > SSIZE_MAX)
                throw std::invalid_argument("Total amount of IO overflows a ssize_t");
            totalLength = nextTotalLength;

            if (vector.iov_len == 0)
                continue;

            result.push_back(fs::IoVector{
                .buffer = memory::UserMemory(process, reinterpret_cast<memory::vaddr_t>(vector.iov_base)),
                .length = vector.iov_len
            });
        }

        return result;
    }

    boost::future<ssize_t> _preadwritev(bool isWrite, process::Process& process, int fd, memory::vaddr_t iov, size_t iovcnt, off64_t offset) {
        return _preadwritev2(isWrite, process, fd, _getIovs(process, iov, iovcnt), offset);
    }

    boost::future<ssize_t> _preadwrite(bool isWrite, process::Process& process, int fd, memory::vaddr_t buf, size_t count, off64_t offset) {
        return _preadwritev2(
            isWrite, process, fd,
            std::vector<fs::IoVector>{fs::IoVector{
                .buffer = memory::UserMemory(process, buf),
                .length = count
            }},
            offset
        );
    }
}

boost::future<int> stat64(process::Process& process, memory::vaddr_t pathname, memory::vaddr_t buf) {
    return fs::rootFileSystem->stat(memory::UserMemory(process, pathname).readString())
        .then(fs::asyncExecutor, [&process, buf](auto stat) mutable {
            memory::UserMemory(process, buf).set(stat.get());
            return 0;
        });
}

boost::future<int> open(process::Process& process, memory::vaddr_t pathname, int flags, mode_t mode) {
    fs::FileSystem::OpenFlags openFlags = {0};
    int access = flags & O_ACCMODE;
    if (access == O_RDONLY) {
        openFlags.read = true;
    } else if (access == O_WRONLY) {
        openFlags.write = true;
    } else if (access == O_RDWR) {
        openFlags.read = true;
        openFlags.write = true;
    } else {
        throw std::invalid_argument("File must be opened with some permissions");
    }

    // XXX: Ignore these flags for now
    flags &= ~(O_TRUNC | O_LARGEFILE | O_CLOEXEC);
<<<<<<< HEAD

    openFlags.createOnMissing = flags & O_CREAT;
    openFlags.mode = mode;

=======

    openFlags.createOnMissing = flags & O_CREAT;
    openFlags.mode = mode;

>>>>>>> c48676f9
    if (flags & ~(O_ACCMODE | O_CREAT | O_DIRECTORY))
        throw std::invalid_argument("Invalid flags");
    if (mode & ~07777)
        throw std::invalid_argument("Invalid mode");
<<<<<<< HEAD

    return fs::rootFileSystem->open(memory::UserMemory(process, pathname).readString(), openFlags)
        .then(fs::asyncExecutor, [flags, openFlags, &process](auto file) {
            auto _file = file.get();

            if ((flags & O_DIRECTORY) && !dynamic_cast<fs::Directory*>(_file.get()))
=======

    return fs::rootFileSystem->open(memory::UserMemory(process, pathname).readString(), openFlags)
        .then(fs::asyncExecutor, [flags, openFlags, &process](auto file) {
            auto _file = file.get();

            if ((flags & O_DIRECTORY) && !std::dynamic_pointer_cast<fs::Directory>(_file))
>>>>>>> c48676f9
                throw std::system_error(ENOTDIR, std::system_category(), "O_DIRECTORY set but file isn't a directory");

            return process.fdTable.insert(std::make_shared<fs::OpenFile>(
                _file,
                fs::OpenFile::Flags{.read = openFlags.read, .write = openFlags.write}
            ));
        });
}

boost::future<int> close(process::Process& process, int fd) {
    if (process.fdTable.erase(fd))
        return _returnNow(0);

    throw std::system_error(EBADF, std::system_category());
}

boost::future<int> stat64(process::Process& process, memory::vaddr_t pathname, memory::vaddr_t result) {
    std::string path = memory::UserMemory(process, pathname).readString();

    auto promise = std::make_shared<boost::promise<int>>();
    fs::rootFileSystem->stat(path).then(fs::asyncExecutor, [&process, promise, result] (auto attributes) {
        try {
            memory::UserMemory(process, result).set(*attributes.get());
        } catch (...) {
            promise->set_exception(std::current_exception());
        }
        promise->set_value(0);
    });
    return promise->get_future();
}

boost::future<int> read(process::Process& process, int fd, memory::vaddr_t buf, size_t count) {
    return _preadwrite(false, process, fd, buf, count, fs::CURRENT_OFFSET);
}
boost::future<int> readv(process::Process& process, int fd, memory::vaddr_t iov, size_t iovcnt) {
    return _preadwritev(false, process, fd, iov, iovcnt, fs::CURRENT_OFFSET);
}
boost::future<int> pread(process::Process& process, int fd, memory::vaddr_t buf, size_t count, off64_t offset) {
    if (offset < 0)
        throw std::invalid_argument("Invalid offset");
    return _preadwrite(false, process, fd, buf, count, offset);
}
boost::future<int> preadv(process::Process& process, int fd, memory::vaddr_t iov, size_t iovcnt, off64_t offset) {
    if (offset < 0)
        throw std::invalid_argument("Invalid offset");
    return _preadwritev(false, process, fd, iov, iovcnt, offset);
}

boost::future<int> write(process::Process& process, int fd, memory::vaddr_t buf, size_t count) {
    return _preadwrite(true, process, fd, buf, count, fs::CURRENT_OFFSET);
}
boost::future<int> writev(process::Process& process, int fd, memory::vaddr_t iov, size_t iovcnt) {
    return _preadwritev(true, process, fd, iov, iovcnt, fs::CURRENT_OFFSET);
}
boost::future<int> pwrite(process::Process& process, int fd, memory::vaddr_t buf, size_t count, off64_t offset) {
    if (offset < 0)
        throw std::invalid_argument("Invalid offset");
    return _preadwrite(true, process, fd, buf, count, offset);
}
boost::future<int> pwritev(process::Process& process, int fd, memory::vaddr_t iov, size_t iovcnt, off64_t offset) {
    if (offset < 0)
        throw std::invalid_argument("Invalid offset");
    return _preadwritev(true, process, fd, iov, iovcnt, offset);
}

boost::future<int> getdents64(process::Process& process, int fd, memory::vaddr_t dirp, size_t count) {
<<<<<<< HEAD
    auto file = process.fdTable.get(fd, fs::OpenFile::Flags{});
    auto directory = dynamic_cast<fs::Directory*>(file.get());
=======
    if (dirp & ~-alignof(dirent))
        throw std::system_error(EFAULT, std::system_category(), "Result buffer isn't aligned");

    auto file = process.fdTable.get(fd, fs::OpenFile::Flags{});
    auto directory = std::dynamic_pointer_cast<fs::Directory>(file);
>>>>>>> c48676f9
    if (!directory)
        throw std::system_error(ENOTDIR, std::system_category());

    return directory->getdents(memory::UserMemory(process, dirp), count);
}

boost::future<int> fcntl64(process::Process& process, int fd, int cmd, int arg) {
    process.fdTable.get(fd, fs::OpenFile::Flags{});

    if (cmd == F_SETFD && arg == FD_CLOEXEC)
        return _returnNow(0); // XXX: Ignore for now

    throw std::system_error(ENOSYS, std::system_category());
}

boost::future<int> ioctl(process::Process& process, int fd, size_t request, memory::vaddr_t argp) {
    return process.fdTable.get(fd, fs::OpenFile::Flags{})->ioctl(request, memory::UserMemory(process, argp));
}

}

FORWARD_SYSCALL(stat64, 2);
FORWARD_SYSCALL(open, 3);
FORWARD_SYSCALL(close, 1);
FORWARD_SYSCALL(stat64, 2);

FORWARD_SYSCALL(read, 3);
FORWARD_SYSCALL(readv, 3);
FORWARD_SYSCALL(pread64, 6);
FORWARD_SYSCALL(preadv, 6);

FORWARD_SYSCALL(write, 3);
FORWARD_SYSCALL(writev, 3);
FORWARD_SYSCALL(pwrite64, 6);
FORWARD_SYSCALL(pwritev, 6);

FORWARD_SYSCALL(getdents64, 3);

FORWARD_SYSCALL(fcntl64, 3);
FORWARD_SYSCALL(ioctl, 3);<|MERGE_RESOLUTION|>--- conflicted
+++ resolved
@@ -9,10 +9,7 @@
 #include "internal/memory/UserMemory.h"
 #include "internal/syscall/fs.h"
 
-<<<<<<< HEAD
-=======
 #undef getdents64
->>>>>>> c48676f9
 #undef stat64
 
 namespace syscall {
@@ -101,36 +98,20 @@
 
     // XXX: Ignore these flags for now
     flags &= ~(O_TRUNC | O_LARGEFILE | O_CLOEXEC);
-<<<<<<< HEAD
 
     openFlags.createOnMissing = flags & O_CREAT;
     openFlags.mode = mode;
 
-=======
-
-    openFlags.createOnMissing = flags & O_CREAT;
-    openFlags.mode = mode;
-
->>>>>>> c48676f9
     if (flags & ~(O_ACCMODE | O_CREAT | O_DIRECTORY))
         throw std::invalid_argument("Invalid flags");
     if (mode & ~07777)
         throw std::invalid_argument("Invalid mode");
-<<<<<<< HEAD
 
     return fs::rootFileSystem->open(memory::UserMemory(process, pathname).readString(), openFlags)
         .then(fs::asyncExecutor, [flags, openFlags, &process](auto file) {
             auto _file = file.get();
 
-            if ((flags & O_DIRECTORY) && !dynamic_cast<fs::Directory*>(_file.get()))
-=======
-
-    return fs::rootFileSystem->open(memory::UserMemory(process, pathname).readString(), openFlags)
-        .then(fs::asyncExecutor, [flags, openFlags, &process](auto file) {
-            auto _file = file.get();
-
             if ((flags & O_DIRECTORY) && !std::dynamic_pointer_cast<fs::Directory>(_file))
->>>>>>> c48676f9
                 throw std::system_error(ENOTDIR, std::system_category(), "O_DIRECTORY set but file isn't a directory");
 
             return process.fdTable.insert(std::make_shared<fs::OpenFile>(
@@ -197,16 +178,11 @@
 }
 
 boost::future<int> getdents64(process::Process& process, int fd, memory::vaddr_t dirp, size_t count) {
-<<<<<<< HEAD
-    auto file = process.fdTable.get(fd, fs::OpenFile::Flags{});
-    auto directory = dynamic_cast<fs::Directory*>(file.get());
-=======
     if (dirp & ~-alignof(dirent))
         throw std::system_error(EFAULT, std::system_category(), "Result buffer isn't aligned");
 
     auto file = process.fdTable.get(fd, fs::OpenFile::Flags{});
     auto directory = std::dynamic_pointer_cast<fs::Directory>(file);
->>>>>>> c48676f9
     if (!directory)
         throw std::system_error(ENOTDIR, std::system_category());
 
