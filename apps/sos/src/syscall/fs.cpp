--- conflicted
+++ resolved
@@ -1,7 +1,4 @@
-#include <memory>
-
 #include <sys/uio.h>
-#include <sys/stat.h>
 
 #include "internal/fs/File.h"
 #include "internal/fs/FileDescriptor.h"
@@ -80,21 +77,6 @@
     }
 }
 
-<<<<<<< HEAD
-boost::future<int> open(process::Process& process, const char* pathname, int flags, mode_t mode) noexcept {
-    static fs::DeviceFileSystem deviceFileSystem;
-    static bool isInited = false;
-    if (!isInited) {
-        fs::ConsoleDevice::init(deviceFileSystem);
-        isInited = true;
-    }
-    (void)flags;
-    auto file = deviceFileSystem.open(pathname);
-    auto fdmode = fs::Mode{.read = mode & S_IRUSR, .write = mode & S_IWUSR, .execute = mode & S_IXUSR};
-    return _returnNow(file.then(_asyncSyscallExecutor, [process, fdmode](boost::future<shared_ptr<File>> file) {
-        return process.fdTable.open(file, fdmode);
-    }));
-=======
 boost::future<int> open(process::Process& process, memory::vaddr_t pathname, int flags, mode_t mode) noexcept {
     fs::OpenFile::Flags openFileFlags = {0};
     int access = flags & O_ACCMODE;
@@ -121,7 +103,6 @@
     } catch (...) {
         return _returnNow(-EINVAL);
     }
->>>>>>> 854e3062
 }
 
 boost::future<int> close(process::Process& process, int fd) noexcept {
