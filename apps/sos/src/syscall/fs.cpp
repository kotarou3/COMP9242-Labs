#include <stdexcept>
#include <system_error>

#include <sys/uio.h>
#include <dirent.h>

#include "internal/fs/File.h"
#include "internal/fs/FileDescriptor.h"
#include "internal/memory/UserMemory.h"
#include "internal/syscall/fs.h"

#undef getdents64
#undef stat64

namespace syscall {

namespace {
    boost::future<ssize_t> _preadwritev2(bool isWrite, process::Process& process, int fd, const std::vector<fs::IoVector>& iov, off64_t offset) {
        if (iov.size() == 0)
            return boost::make_ready_future(0);

        fs::OpenFile::Flags flags = {
            .read = !isWrite,
            .write = isWrite
        };

        auto file = process.fdTable.get(fd, flags);
        if (isWrite)
            return file->write(iov, offset);
        else
            return file->read(iov, offset);
    }

    std::vector<fs::IoVector> _getIovs(process::Process& process, memory::vaddr_t iov, size_t iovcnt) {
        if (iovcnt > IOV_MAX)
            throw std::invalid_argument("Too many IO vectors");

        auto _iov = memory::UserMemory(process, iov).get<iovec>(iovcnt);

        std::vector<fs::IoVector> result;
        result.reserve(iovcnt);
        size_t totalLength = 0;
        for (const auto& vector : _iov) {
            size_t nextTotalLength = totalLength + vector.iov_len;
            if (nextTotalLength < totalLength || nextTotalLength > SSIZE_MAX)
                throw std::invalid_argument("Total amount of IO overflows a ssize_t");
            totalLength = nextTotalLength;

            if (vector.iov_len == 0)
                continue;

            result.push_back(fs::IoVector{
                .buffer = memory::UserMemory(process, reinterpret_cast<memory::vaddr_t>(vector.iov_base)),
                .length = vector.iov_len
            });
        }

        return result;
    }

    boost::future<ssize_t> _preadwritev(bool isWrite, process::Process& process, int fd, memory::vaddr_t iov, size_t iovcnt, off64_t offset) {
        return _preadwritev2(isWrite, process, fd, _getIovs(process, iov, iovcnt), offset);
    }

    boost::future<ssize_t> _preadwrite(bool isWrite, process::Process& process, int fd, memory::vaddr_t buf, size_t count, off64_t offset) {
        return _preadwritev2(
            isWrite, process, fd,
            std::vector<fs::IoVector>{fs::IoVector{
                .buffer = memory::UserMemory(process, buf),
                .length = count
            }},
            offset
        );
    }
}

boost::future<int> stat64(process::Process& process, memory::vaddr_t pathname, memory::vaddr_t buf) {
    return fs::rootFileSystem->stat(memory::UserMemory(process, pathname).readString())
        .then(fs::asyncExecutor, [&process, buf](auto stat) mutable {
            memory::UserMemory(process, buf).set(stat.get());
            return 0;
        });
}

boost::future<int> open(process::Process& process, memory::vaddr_t pathname, int flags, mode_t mode) {
    fs::FileSystem::OpenFlags openFlags = {0};
    int access = flags & O_ACCMODE;
    if (access == O_RDONLY) {
        openFlags.read = true;
    } else if (access == O_WRONLY) {
        openFlags.write = true;
    } else if (access == O_RDWR) {
        openFlags.read = true;
        openFlags.write = true;
    } else {
        throw std::invalid_argument("File must be opened with some permissions");
    }

    // XXX: Ignore these flags for now
    flags &= ~(O_TRUNC | O_LARGEFILE | O_CLOEXEC);

    openFlags.createOnMissing = flags & O_CREAT;
    openFlags.mode = mode;
<<<<<<< HEAD

    if (flags & ~(O_ACCMODE | O_CREAT | O_DIRECTORY))
        throw std::invalid_argument("Invalid flags");
    if (mode & ~07777)
        throw std::invalid_argument("Invalid mode");

    return fs::rootFileSystem->open(memory::UserMemory(process, pathname).readString(), openFlags)
        .then(fs::asyncExecutor, [flags, openFlags, &process](auto file) {
            auto _file = file.get();

            if ((flags & O_DIRECTORY) && !std::dynamic_pointer_cast<fs::Directory>(_file))
                throw std::system_error(ENOTDIR, std::system_category(), "O_DIRECTORY set but file isn't a directory");
=======

    if (flags & ~(O_ACCMODE | O_CREAT | O_DIRECTORY))
        throw std::invalid_argument("Invalid flags");
    if (mode & ~07777)
        throw std::invalid_argument("Invalid mode");

    return fs::rootFileSystem->open(memory::UserMemory(process, pathname).readString(), openFlags)
        .then(fs::asyncExecutor, [flags, openFlags, &process](auto file) {
            auto _file = file.get();

            if (std::dynamic_pointer_cast<fs::Directory>(_file)) {
                if (openFlags.write)
                    throw std::system_error(EISDIR, std::system_category(), "Cannot open a directory for writing");
            } else {
                if (flags & O_DIRECTORY)
                    throw std::system_error(ENOTDIR, std::system_category(), "O_DIRECTORY set but file isn't a directory");
            }
>>>>>>> 43af59b3

            return process.fdTable.insert(std::make_shared<fs::OpenFile>(
                _file,
                fs::OpenFile::Flags{.read = openFlags.read, .write = openFlags.write}
            ));
        });
}

boost::future<int> close(process::Process& process, int fd) {
    if (process.fdTable.erase(fd))
        return boost::make_ready_future(0);

    throw std::system_error(EBADF, std::system_category());
}

boost::future<int> read(process::Process& process, int fd, memory::vaddr_t buf, size_t count) {
    return _preadwrite(false, process, fd, buf, count, fs::CURRENT_OFFSET);
}
boost::future<int> readv(process::Process& process, int fd, memory::vaddr_t iov, size_t iovcnt) {
    return _preadwritev(false, process, fd, iov, iovcnt, fs::CURRENT_OFFSET);
}
boost::future<int> pread(process::Process& process, int fd, memory::vaddr_t buf, size_t count, off64_t offset) {
    if (offset < 0)
        throw std::invalid_argument("Invalid offset");
    return _preadwrite(false, process, fd, buf, count, offset);
}
boost::future<int> preadv(process::Process& process, int fd, memory::vaddr_t iov, size_t iovcnt, off64_t offset) {
    if (offset < 0)
        throw std::invalid_argument("Invalid offset");
    return _preadwritev(false, process, fd, iov, iovcnt, offset);
}

boost::future<int> write(process::Process& process, int fd, memory::vaddr_t buf, size_t count) {
    return _preadwrite(true, process, fd, buf, count, fs::CURRENT_OFFSET);
}
boost::future<int> writev(process::Process& process, int fd, memory::vaddr_t iov, size_t iovcnt) {
    return _preadwritev(true, process, fd, iov, iovcnt, fs::CURRENT_OFFSET);
}
boost::future<int> pwrite(process::Process& process, int fd, memory::vaddr_t buf, size_t count, off64_t offset) {
    if (offset < 0)
        throw std::invalid_argument("Invalid offset");
    return _preadwrite(true, process, fd, buf, count, offset);
}
boost::future<int> pwritev(process::Process& process, int fd, memory::vaddr_t iov, size_t iovcnt, off64_t offset) {
    if (offset < 0)
        throw std::invalid_argument("Invalid offset");
    return _preadwritev(true, process, fd, iov, iovcnt, offset);
}

boost::future<int> getdents64(process::Process& process, int fd, memory::vaddr_t dirp, size_t count) {
    if (dirp & ~-alignof(dirent))
        throw std::system_error(EFAULT, std::system_category(), "Result buffer isn't aligned");

    auto file = process.fdTable.get(fd, fs::OpenFile::Flags{});
    auto directory = std::dynamic_pointer_cast<fs::Directory>(file);
    if (!directory)
        throw std::system_error(ENOTDIR, std::system_category());

    return directory->getdents(memory::UserMemory(process, dirp), count);
}

boost::future<int> fcntl64(process::Process& process, int fd, int cmd, int arg) {
    process.fdTable.get(fd, fs::OpenFile::Flags{});

    if (cmd == F_SETFD && arg == FD_CLOEXEC)
<<<<<<< HEAD
        return _returnNow(0); // XXX: Ignore for now
=======
        return boost::make_ready_future(0); // XXX: Ignore for now
>>>>>>> 43af59b3

    throw std::system_error(ENOSYS, std::system_category());
}

boost::future<int> ioctl(process::Process& process, int fd, size_t request, memory::vaddr_t argp) {
    return process.fdTable.get(fd, fs::OpenFile::Flags{})->ioctl(request, memory::UserMemory(process, argp));
}

}

FORWARD_SYSCALL(stat64, 2);
FORWARD_SYSCALL(open, 3);
FORWARD_SYSCALL(close, 1);

FORWARD_SYSCALL(read, 3);
FORWARD_SYSCALL(readv, 3);
FORWARD_SYSCALL(pread64, 6);
FORWARD_SYSCALL(preadv, 6);

FORWARD_SYSCALL(write, 3);
FORWARD_SYSCALL(writev, 3);
FORWARD_SYSCALL(pwrite64, 6);
FORWARD_SYSCALL(pwritev, 6);

FORWARD_SYSCALL(getdents64, 3);

FORWARD_SYSCALL(fcntl64, 3);
FORWARD_SYSCALL(ioctl, 3);<|MERGE_RESOLUTION|>--- conflicted
+++ resolved
@@ -101,20 +101,6 @@
 
     openFlags.createOnMissing = flags & O_CREAT;
     openFlags.mode = mode;
-<<<<<<< HEAD
-
-    if (flags & ~(O_ACCMODE | O_CREAT | O_DIRECTORY))
-        throw std::invalid_argument("Invalid flags");
-    if (mode & ~07777)
-        throw std::invalid_argument("Invalid mode");
-
-    return fs::rootFileSystem->open(memory::UserMemory(process, pathname).readString(), openFlags)
-        .then(fs::asyncExecutor, [flags, openFlags, &process](auto file) {
-            auto _file = file.get();
-
-            if ((flags & O_DIRECTORY) && !std::dynamic_pointer_cast<fs::Directory>(_file))
-                throw std::system_error(ENOTDIR, std::system_category(), "O_DIRECTORY set but file isn't a directory");
-=======
 
     if (flags & ~(O_ACCMODE | O_CREAT | O_DIRECTORY))
         throw std::invalid_argument("Invalid flags");
@@ -132,7 +118,6 @@
                 if (flags & O_DIRECTORY)
                     throw std::system_error(ENOTDIR, std::system_category(), "O_DIRECTORY set but file isn't a directory");
             }
->>>>>>> 43af59b3
 
             return process.fdTable.insert(std::make_shared<fs::OpenFile>(
                 _file,
@@ -198,11 +183,7 @@
     process.fdTable.get(fd, fs::OpenFile::Flags{});
 
     if (cmd == F_SETFD && arg == FD_CLOEXEC)
-<<<<<<< HEAD
-        return _returnNow(0); // XXX: Ignore for now
-=======
         return boost::make_ready_future(0); // XXX: Ignore for now
->>>>>>> 43af59b3
 
     throw std::system_error(ENOSYS, std::system_category());
 }
